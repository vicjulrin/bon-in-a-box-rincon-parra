--- conflicted
+++ resolved
@@ -1,18 +1,6 @@
 
-
+#'
 #' @title Create background points
-<<<<<<< HEAD
-#'
-#' @name create_background
-#' @param predictors spat raster, containing the predictor variables
-#' @param mask, spat vector, mask to apply to the predictors.
-#' @param method string, random, inclusion_buffer (thickening or biased), or raster (unweighted or weighted)
-#' @param n integer, number of background points to select.
-#' @param obs data.frame, containing the observations. Used with method == "thickening" or "inclusion_buffer"
-#' @param density_bias spatRaster of densities for method biased (ignored in the pipeline at the moment)
-#' @param width_buffer int, buffer width around observations. Used with method ==  "inclusion_buffer"
-#' @param species string, species name.
-=======
 #' 
 #' @description 
 #' Generates background points using any of the six available methods.
@@ -28,7 +16,6 @@
 #' @param obs data.frame, containing the observations. Used with "thickening" or "inclusion_buffer".
 #' @param density_bias SpatRaster giving an effort/bias surface from which background points are sampled
 #' @param width_buffer int, buffer width around observations.  Used with "thickening" or "inclusion_buffer".
->>>>>>> 73c134fc
 #' @param raster SpatRaster, raster heatmap used for weighted or unweighted sampling, default NULL when not using those methods
 #' @return spatial points
 #' @export
@@ -45,36 +32,21 @@
   
   method <- match.arg(method)
   
-<<<<<<< HEAD
   proj <- terra::crs(predictors)
-=======
-  proj <- terra::crs(predictors, proj = T)
->>>>>>> 73c134fc
   
   ## New method: If we use raster, we re-project our raster and add it as an additional layer
   if (grepl("raster", method)) {
     if (is.null(raster)) stop(paste("No raster included with method:", method))
-<<<<<<< HEAD
   }
   
   if (method == "biased") {
     if (is.null(density_bias)) stop(paste("No density_bias included with method:", method))
-=======
-    
-    # Bilinear interpolation when projecting in this manner
-    # Exclude 0s, since we don't want to sample areas with no sightings
-    raster[raster <= 0] <- NA
-    
-    add(predictors) <- raster
-    
->>>>>>> 73c134fc
   }
   
   if (!is.null(mask)) {
     predictors <- fast_crop(predictors, mask)
   }
   
-<<<<<<< HEAD
   if (method %in% c("inclusion_buffer","thickening")){
     ### Not sure why the following buffer width method was originally used. package FNN could be faster for searching nearest neighbours.
     #message("Argument width_buffer not provided. Using the 95% quantile 
@@ -154,172 +126,8 @@
   
 }
 
-
-
-
-
-
-
-
-
-
-calculate_dist_buffer <- function(obs, n = 1000) {
-  #Uses the first 1000 points (randomly sampled) to create buffers and distances
-=======
-  sum_na_layer <-  terra::tapp(predictors, index = rep(1, terra::nlyr(predictors)), fun = sum, na.rm = F)
-  
-  ncellr <- terra::global(!is.na(sum_na_layer), sum)
-  
-  if (ncellr < n) {
-    message(
-      "Number of background-points exceeds number of cell. ",
-      ncellr,
-      " background-points will be sampled"
-    )
-    backgr <- terra::as.data.frame(predictors, na.rm = TRUE, xy = TRUE) |> dplyr::select(x, y)
-    
-  } else {
-    
-    if (any(method == "random" | grepl("^unweighted", method))) {
-      
-      # all the cells have the same probability to be selected
-      message(sprintf("Selecting %i background point based on %s method.", n, method  ))
-      
-      # Apparently this breaks if there are a lot of NA values.. using a different version for now
-      if (0) {
-        # This version has issues sampling rasters with a lot (or mostly) NA value cells
-        backgr <- terra::spatSample(sum_na_layer,
-                                    size = n,
-                                    method="random", 
-                                    replace = FALSE,
-                                    na.rm = T,
-                                    xy = TRUE, 
-                                    as.points = FALSE, 
-                                    values = F)
-      }else{
-        # cells only retrieves non-NA cells
-        backgr <- sample(cells(sum_na_layer), n)
-        backgr <- xyFromCell(sum_na_layer,backgr)
-        
-      }
-    } else if (any(method == "thickening")) {
-      
-      message(sprintf("Selecting %i background point based on %s method.", n, method  ))
-      
-      obs_vec <- terra::vect(obs, geom = c("lon", "lat"), crs = crs(predictors))
-      
-      if (is.null(width_buffer)) {
-        width_buffer <- mean(terra::distance(obs_vec))
-      } else {
-        width_buffer <- as.numeric(width_buffer)
-      }
-      buf <- terra::buffer(obs_vec, width_buffer, quadsegs = 10)
-      buf_r <- !is.na(terra::rasterize(buf[1], sum_na_layer))
-      for (i in 2:nrow(buf)) {
-        buf_r <- buf_r + !is.na(terra::rasterize(buf[i], sum_na_layer))
-      }
-      buf_r <- terra::mask(buf_r, sum_na_layer)
-      backgr <- terra::spatSample(buf_r,
-                                  size = n,
-                                  method = "weighted", 
-                                  replace = FALSE,
-                                  na.rm = T,
-                                  xy = TRUE, 
-                                  as.points = FALSE, 
-                                  values = F)
-      
-    } else if (any(method == "biased")) {
-      
-      if (!is.null(mask)) density_bias <- fast_crop(density_bias, mask)
-      
-      backgr <- terra::spatSample(density_bias,
-                                  size = n,
-                                  method = "weighted", 
-                                  replace = FALSE,
-                                  na.rm = T,
-                                  xy = TRUE, 
-                                  as.points = FALSE, 
-                                  values = F)
-      
-    } else if (method == "inclusion_buffer") {
-      
-      obs_vec <- terra::vect(obs, geom = c("lon", "lat"), crs = crs(predictors))
-      
-      if (is.null(dist_buffer)) {
-        
-        message("Buffer distance not provided. Using the 95% quantile 
-      of the minimum distance between each point.")
-        dist_buffer <- calculate_dist_buffer(obs |> dplyr::select(lon, lat))
-        message(sprintf("Buffer distance: %s (unit of projection)", dist_buffer))
-        
-      }
-      
-      # Creating the buffer
-      
-      buffer_shape <- rgeos::gBuffer(spgeom = as(obs_vec, "Spatial"),
-                                     byid = FALSE, width = dist_buffer)
-      
-      # crops the predictors to that shape to rasterize
-      sum_na_layer <- fast_crop(sum_na_layer,  buffer_shape)
-      
-      message(sprintf("Trying selecting %i background point based on %s method.", n ,method  ))
-      backgr <- terra::spatSample(sum_na_layer,
-                                  size = n, 
-                                  method="random",
-                                  replace=FALSE,
-                                  na.rm=T,
-                                  xy=TRUE,
-                                  as.points=FALSE, 
-                                  values=F)
-      
-    } else if (grepl("^weighted", method)) {
-      ## Set heatmap cells to NA if they are NA in sum_na_layer
-      ## Assumes the last layer of predictors is the heatmap, and that it is counts!
-      values(predictors[[dim(predictors)[3]]])[which(is.na(values(sum_na_layer)))] <- NA
-      tgb_weights <- predictors[[dim(predictors)[3]]]
-      tgb_weights <- tgb_weights/sum(values(tgb_weights), na.rm = T)
-      
-      #backgr <- sample(cells(tgb_weights), n, prob = unlist(extract(tgb_weights, cells(tgb_weights))))
-      #backgr <- xyFromCell(tgb_weights, backgr)
-
-      # Sampling using density as probabilities
-      # We still run into NA values in the weights, which we should exclude
-      weightsVector <- unlist(extract(tgb_weights, cells(tgb_weights)))
-      names(weightsVector) <- cells(tgb_weights)
-      weightsVector <- na.omit(weightsVector)
-
-      if(length(weightsVector) < n){
-        message(
-          "Number of background-points exceeds number of cell. ",
-          ncellr,
-          " background-points will be sampled"
-        )
-        backgr <- names(weightsVector)
-    
-      }else{
-        backgr <- sample(names(weightsVector), n, prob = weightsVector)
-
-      }
-
-      backgr <- xyFromCell(tgb_weights, as.numeric(backgr))
-    }
-  }
-  message(sprintf("%s selected", nrow(backgr)))
-  
-  #species <- unique(obs$scientific_name) This didn't work if there are more than one equivalent species names
-  species <- obs$scientific_name[1]
-  backgr <- dplyr::bind_cols(id = 1:nrow(backgr),
-                             scientific_name = species,
-                             backgr |> data.frame()) |>
-    setNames(c("id", "scientific_name", "lon", "lat"))
-  
-  return(backgr)
-}
-
-
 calculate_dist_buffer <- function(obs, n = 1000) {
   # uses the first 1000 points (randomly sampled) to create buffers and distances
->>>>>>> 73c134fc
   if (nrow(obs) > n) {
     nb_buffer_point <- n
   } else {
