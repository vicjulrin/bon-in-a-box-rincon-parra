script: selectBackground.R
inputs:
  study_extent:
    label: study extent
    description: Path to a .shp file representing the extent to sample the background points from.
    type: application/dbf
    example: "/output/studyExtent/studyExtent_R/a3cb46ded0b02d361f7450f439dace86/study_extent.shp"
  method_background: 
    label: method background
    description: method used to sample background points
    type: text/accepted_values "random", "inclusion_buffer"
    example: "random"
  n_background: 
    label: number of background points
    description: number of background points
    type: int
    example: 10000
  species: 
    label: species name
    description: scientific name of the species
    type: text
    example: "Glyptemys insculpta"
  spatial_res :
    label: spatial resolution
    description: spatial resolution, only used if predictors are loaded from a stac catalogue. 
    type: int
    example: 1000  
outputs:
  n_background:
    label: n clean background 
    description: Number of background points selected and cleaned
    type: int
    example: 20000
  clean_background:
<<<<<<< HEAD
    label: clean background
    description: TSV file containing a table with background points.
=======
    label: clean background points
    description: Clean background points
>>>>>>> 8bb01eed
    type: text/tab-separated-values
    example:
description: "This sample script shows how it works."
external_link: https://github.com/GEO-BON/biab-2.0
references:
  - text: Rick Bonney, Expanding the Impact of Citizen Science, BioScience, Volume 71, Issue 5, May 2021, Pages 448–451
    doi: 10.1093/biosci/biab041
  - text: Ruiping Yang, Yongkui Qi, Li Yang, Tao Chen, Aixing Deng, Jun Zhang, Zhenwei Song, Baoming Ge, Rotation regimes lead to significant differences in soil macrofaunal biodiversity and trophic structure with the changed soil properties in a rice-based double cropping system, Geoderma, 405, (115424), (2022).
    doi: 10.1016/j.geoderma.2021.115424<|MERGE_RESOLUTION|>--- conflicted
+++ resolved
@@ -32,13 +32,8 @@
     type: int
     example: 20000
   clean_background:
-<<<<<<< HEAD
     label: clean background
     description: TSV file containing a table with background points.
-=======
-    label: clean background points
-    description: Clean background points
->>>>>>> 8bb01eed
     type: text/tab-separated-values
     example:
 description: "This sample script shows how it works."
