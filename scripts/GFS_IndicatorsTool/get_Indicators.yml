--- conflicted
+++ resolved
@@ -1,39 +1,39 @@
 script: get_Indicators.R
 name: Get genetic diversity indicators
-description: This script takes the population habitat size information, and use it to compute genetic diversity indicators. 
+description: This script takes the population habitat size information, and use it to compute genetic diversity indicators.
 author:
-  - name: Simon Pahls 
+  - name: Simon Pahls
   - name: Oliver Selmoni
 
 inputs:
-  
+
   population_polygons:
-    label: Polygons of populations 
-    description: Path to geojson file storing polygons of populations.  
+    label: Polygons of populations
+    description: Path to geojson file storing polygons of populations.
     type: application/geo+json
     example: '/userdata/population_polygons.geojson'
 
-  habitat_map: 
+  habitat_map:
     label: Binary map of habitat presence/absence
-    description: Tif file of maps of presence (1) or absence (0) of suitable habitat. Multiple layers can stacked and used to describe habitat availability at different time points. 
+    description: Tif file of maps of presence (1) or absence (0) of suitable habitat. Multiple layers can stacked and used to describe habitat availability at different time points.
     type: image/tiff;application=geotiff
     example: '/userdata/tcyy.tif'
 
-  poparea: 
+  pop_area:
     label: Table of habitat area by population
-    description: Table of estimated habitat area by population (rows). If provided, time points are displayed as columns. 
+    description: Table of estimated habitat area by population (rows). If provided, time points are displayed as columns.
     type: text/tab-separated-values
     example: '/userdata/pop_habitat_area.tsv'
 
   ne_nc:
     label: Ne:Nc ratio estimate
-    description: Estimated Ne:Nc ratio for the studied species. Multiple values can be provided, separated by a comma. 
+    description: Estimated Ne:Nc ratio for the studied species. Multiple values can be provided, separated by a comma.
     type: float[]
     example: [0.1, 0.2]
 
   pop_density:
     label: Population density
-    description: Estimated density of the population [number of individuals per km2]. Multiple values can be provided, separated by a comma. 
+    description: Estimated density of the population [number of individuals per km2]. Multiple values can be provided, separated by a comma.
     type: float[]
     example: [50, 100, 1000]
 
@@ -42,76 +42,55 @@
     description: Set a name for the pipeline run.
     type: text
     example: Quercus sartorii, Mexico, Habitat decline by tree cover loss, 2000-2023
-    
+
 outputs:
 
-  ne_table: 
-    label: Effective population size 
-    description: Estimated effective size of every population, based on the latest time point of the habitat cover map. 
+  ne_table:
+    label: Effective population size
+    description: Estimated effective size of every population, based on the latest time point of the habitat cover map.
     type: text/tab-separated-values
 
-<<<<<<< HEAD
-  #Ne_plot:
-   # label: Effective population size over time
-   # description: Plot displaying change of effective population size over time. 
-   # type: image/png
-=======
-  ne_plot:
-    label: Effective population size over time
-    description: Plot displaying change of effective population size over time. 
-    type: image/png
->>>>>>> 63799819
+  # ne_plot:
+  #   label: Effective population size over time
+  #   description: Plot displaying change of effective population size over time.
+  #   type: image/png
 
-  pm: 
-    label: Population maintained indicator 
+  pm:
+    label: Population maintained indicator
     description: Estimated proportion of mantained populations, comparing earliest and latest time point. A value of 1 means that no populations went extinct over the time frame.
     type: float
 
-<<<<<<< HEAD
-  #PM_plot:
-  #  label: Populations mantained over time
-  #  description: Plot showing the change in population area (absolute change and relative change) over time. 
-  #  type: image/png
+  # pm_plot:
+  #   label: Populations mantained over time
+  #   description: Plot showing the change in population area (absolute change and relative change) over time.
+  #   type: image/png
 
-  #POP_plot:
-  #  label: Map of populations
-  #  description: Geographic distribution of the studied populations.
-  #  type: image/png
-=======
-  pm_plot:
-    label: Populations mantained over time
-    description: Plot showing the change in population area (absolute change and relative change) over time. 
-    type: image/png
+  # pop_plot:
+  #   label: Map of populations
+  #   description: Geographic distribution of the studied populations.
+  #   type: image/png
 
-  pop_plot:
-    label: Map of populations
-    description: Geographic distribution of the studied populations.
-    type: image/png
->>>>>>> 63799819
-
-  interactive_plot: 
-    label: Interactive plot 
-    description: An interactive interface to explore indicators trends across geographical space and time.  
+  interactive_plot:
+    label: Interactive plot
+    description: An interactive interface to explore indicators trends across geographical space and time.
     type: text/html
 
-<<<<<<< HEAD
-  Ne500: 
-=======
-  ne500: 
->>>>>>> 63799819
-    label: Ne>500 indicator 
-    description: Estimated proportion of populations with Ne>500 at latest time point. 
+  ne500:
+    label: Ne>500 indicator
+    description: Estimated proportion of populations with Ne>500 at latest time point.
     type: float
-conda: 
+conda:
   channels:
+    - conda-forge
     - r
   dependencies:
+    - r-dplyr
+    - r-geojsonsf
+    - r-lwgeom
+    - r-plotly
     - r-raster
     - r-rjson
-    - r-terra
+    - r-rnaturalearth
     - r-sf
-    - r-rnaturalearth
-    - r-TeachingDemos
-    - r-dplyr
-    - r-plotly
-    - r-geojsonsf+    - r-teachingdemos
+    - r-terra