--- conflicted
+++ resolved
@@ -16,7 +16,6 @@
 print("Inputs: ")
 print(input)
 
-<<<<<<< HEAD
 gdalcubes_set_gdal_config("VSI_CACHE", "TRUE")
 gdalcubes_set_gdal_config("GDAL_CACHEMAX","30%")
 gdalcubes_set_gdal_config("VSI_CACHE_SIZE","10000000")
@@ -27,13 +26,11 @@
 gdalcubes_set_gdal_config("GDAL_HTTP_MERGE_CONSECUTIVE_RANGES","YES")
 gdalcubes_set_gdal_config("CHECK_WITH_INVERT_PROJ","FALSE")
 gdalcubes_set_gdal_config("GDAL_NUM_THREADS", 1)
-=======
->>>>>>> 608ee328
 
 gdalcubes::gdalcubes_options(parallel = 1)
 
 bbox <- sf::st_bbox(c(xmin = input$bbox[1], ymin = input$bbox[2],
-            xmax = input$bbox[3], ymax = input$bbox[4]), crs = sf::st_crs(input$proj)) 
+            xmax = input$bbox[3], ymax = input$bbox[4]), crs = sf::st_crs(input$proj))
 weight_matrix <- NULL
 
 if("resampling" %in% names(input)){
@@ -90,7 +87,7 @@
 for (coll_it in collections_items){
     ci <- strsplit(coll_it, split = "|", fixed=TRUE)[[1]]
     cube_args_c <- append(cube_args, list(collections=ci[1],
-                                          srs.cube = proj, 
+                                          srs.cube = proj,
                                           bbox = bbox,
                                           layers=NULL,
                                           variable = NULL,
@@ -109,10 +106,6 @@
 
      raster_layers[[ci[2]]]=pred
 }
-<<<<<<< HEAD
-=======
-
->>>>>>> 608ee328
 output_raster_layers <- file.path(outputFolder)
 
 layer_paths<-c()
