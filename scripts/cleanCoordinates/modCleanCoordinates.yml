--- conflicted
+++ resolved
@@ -12,11 +12,7 @@
     example: "mytiffolder/"
   layers: 
     label: layers
-<<<<<<< HEAD
     description: list of layers names (predictors)
-=======
-    description: "list of layers names (predictors) TODO: type text[]"
->>>>>>> 8bb01eed
     type: text[]
     example: ["bio1", "bio2", "bio4"]
   tests: 
@@ -57,11 +53,7 @@
     type: int
     example: 400
   clean_presence:
-<<<<<<< HEAD
-     label: clean presence
-=======
      label: clean presence table
->>>>>>> 8bb01eed
      description: TSV file containing a table with clean presence points.
      type: text/tab-separated-values
 description: "This sample script shows how it works."
