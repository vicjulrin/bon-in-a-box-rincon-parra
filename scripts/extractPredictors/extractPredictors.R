## Environment variables available
# Script location can be used to access other scripts
print(Sys.getenv("SCRIPT_LOCATION"))

## Install required packages
<<<<<<< HEAD
packages <- c("gdalcubes", "rjson", "raster", "dplyr", "rstac", "tibble", "sp", "sf", "rgdal")
=======
packages <- c("gdalcubes", "rjson", "raster", "dplyr", "rstac", "tibble", "sp", "sf",
  "RCurl")
>>>>>>> a16fd5bf


new.packages <- packages[!(packages %in% installed.packages()[,"Package"])]
if(length(new.packages)) install.packages(new.packages)

## Load required packages
library("gdalcubes")
library("rjson")
library("raster")
library("dplyr")
library("rstac")
library("tibble")
library("sp")
library("sf")
library("RCurl")
#options(timeout = max(60000, getOption("timeout")))

## Receiving args
args <- commandArgs(trailingOnly=TRUE)
outputFolder <- args[1] # Arg 1 is always the output folder
cat(args, sep = "\n")


input <- fromJSON(file=file.path(outputFolder, "input.json"))
print("Inputs: ")
print(input)


# Load functions

projectCoords <- function(xy, proj.i = "+proj=longlat +datum=WGS84", proj.y) {
  sp::coordinates(xy) <- c("decimalLongitude", "decimalLatitude")
  proj4string(xy) <- CRS(proj.i)
  xy <- spTransform(xy, CRS(proj.y)) 
  xy
}

findBox <- function(xy, buffer = 0, proj.new = NULL) {
  if (class(xy) != "SpatialPoints") {
    sp::coordinates(xy) <- colnames(xy)
    proj4string(xy) <- CRS(proj)
  }
  studyExtent <-  st_buffer(st_as_sfc(st_bbox(xy)), dist =  buffer) 
  
  if (!is.null(proj.new) ) {
    studyExtent <- studyExtent  %>% 
      st_transform(crs = CRS(proj.new))
  }

  bbox <- c(st_bbox(studyExtent)$xmin, st_bbox(studyExtent)$xmax, 
            st_bbox(studyExtent)$ymin, st_bbox(studyExtent)$ymax)
  bbox
}

loadCube <- function(stac_path = 
  "http://io.biodiversite-quebec.ca/stac/",
 
                     limit = 5000, 
                     collections = c('chelsa-clim'), 
                     use.obs = T,
                     decimal.coords,
                     buffer.box = 0,
                     bbox = NULL, layers = NULL,
                     srs = "EPSG:32198",  t0 = "1981-01-01", t1 = "1981-01-31", 
                     left = -2009488, right = 1401061,  bottom = -715776, top = 2597757, spatial_res = 2000, 
                     temporal_res  = "P1Y", aggregation = "mean",
                     resampling = "near") {
  
  s <- stac(stac_path)
  
  if (use.obs) {
    proj.pts <- projectCoords(decimal.coords, proj.i = "+proj=longlat +datum=WGS84", proj.y = srs)
    bbox <- findBox(proj.pts, buffer = buffer.box, proj.new ="+proj=longlat +datum=WGS84")
    bbox.proj <- findBox(proj.pts, buffer = buffer.box)
    left <- bbox.proj[1]
    right <- bbox.proj[2]
    bottom <- bbox.proj[3]
    top <- bbox.proj[4]

  }

  it_obj <- s |>
    stac_search(bbox = bbox, collections = collections, limit = 5000) |> get_request() # bbox in decimal lon/lat 
  
  if (is.null(layers)) {
    layers <-unlist(lapply(it_obj$features,function(x){names(x$assets)}))
    
  }
  st <-stac_image_collection(it_obj$features, asset_names = layers) #if layers = NULL, load all the layers
  
  v <- cube_view(srs = srs,  extent = list(t0 = t0, t1 = t1,
                                          left = left, right = right,  top = top, bottom = bottom),
                dx = spatial_res, dy = spatial_res, dt = temporal_res, aggregation = aggregation, resampling = resampling)
  
  gdalcubes_options(threads = 4)
 
   cube <- raster_cube(st, v) 
   # cube <-   raster_cube(st, v, chunking = c(1, 500, 500))
   return(cube)
}


obs <- read.table(file = input$obs, sep = '\t', header = TRUE) 

decimal.coords <- dplyr::select(obs, decimalLongitude, decimalLatitude)
proj.pts <- projectCoords(decimal.coords, proj.i = "+proj=longlat +datum=WGS84", proj.y = input$srs)

cube <- 
  loadCube(stac_path = input$stac_path,
           limit = input$limit, 
           collections = c(input$collections), 
           use.obs = T,
           decimal.coords = decimal.coords,
           buffer.box = input$buffer.box,
           layers= input$layers,
           srs = input$srs,
           t0 = input$t0,
           t1 = input$t1,
           spatial_res = input$spatial_res) 

obs <- bind_cols(obs, 
                 setNames(data.frame(proj.pts), c("lon", "lat"))) 

value.points <- query_points(cube, obs$lon, obs$lat, pt = rep(as.Date(input$t0), length(obs$lon)), srs(cube))
obs <- bind_cols(obs,
  value.points)


obs.values <- file.path(outputFolder, "obs_values.tsv")
write.table(obs, obs.values,
             append = F, row.names = F, col.names = T, sep = "\t")


  output <- list(
                  "obs.values" = obs.values
                  ) 
  jsonData <- toJSON(output, indent=2)
  write(jsonData, file.path(outputFolder,"output.json"))
  <|MERGE_RESOLUTION|>--- conflicted
+++ resolved
@@ -3,12 +3,7 @@
 print(Sys.getenv("SCRIPT_LOCATION"))
 
 ## Install required packages
-<<<<<<< HEAD
-packages <- c("gdalcubes", "rjson", "raster", "dplyr", "rstac", "tibble", "sp", "sf", "rgdal")
-=======
-packages <- c("gdalcubes", "rjson", "raster", "dplyr", "rstac", "tibble", "sp", "sf",
-  "RCurl")
->>>>>>> a16fd5bf
+packages <- c("gdalcubes", "rjson", "raster", "dplyr", "rstac", "tibble", "sp", "sf", "rgdal", "RCurl")
 
 
 new.packages <- packages[!(packages %in% installed.packages()[,"Package"])]
