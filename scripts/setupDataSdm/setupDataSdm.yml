--- conflicted
+++ resolved
@@ -17,15 +17,9 @@
     example: "/output/studyExtent/studyExtent_R/a3cb46ded0b02d361f7450f439dace86/study_extent.shp"
   layers: 
     label: layers
-<<<<<<< HEAD
-    description: layer names (predictors) as a list, or path to a list
-    type: text[]
-    example: ["bio1", "bio2", "bio4"]
-=======
     description: layer names (predictors) as a text array
     type: text[]
     example: [bio2, bio4]
->>>>>>> 8bb01eed
   proj_to:
     label: projection
     description: projection system
@@ -58,21 +52,12 @@
     example: 5
 outputs:
   presence_background:
-<<<<<<< HEAD
-    label: presence background
-    description: Some heat map that shows bla bla...
-    type: text
-  predictors:
-    label: predictors
-    description: Some heat map that shows bla bla...
-=======
     label: background presence
     description: Background points for presence of species
     type: text/tab-separated-values
   predictors:
     label: predictors
     description: 
->>>>>>> 8bb01eed
     type: image/tiff;application=geotiff
 description: "This sample script shows how it works."
 external_link: https://github.com/GEO-BON/biab-2.0
