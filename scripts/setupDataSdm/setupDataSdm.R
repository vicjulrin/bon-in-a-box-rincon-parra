--- conflicted
+++ resolved
@@ -44,12 +44,9 @@
 
 bbox <- sf::st_bbox(study_extent, crs = input$proj_to)
 
-<<<<<<< HEAD
 # layers
-=======
 layers <- input$layers
 
->>>>>>> 8bb01eed
 predictors <- 
   load_cube(stac_path = "http://io.biodiversite-quebec.ca/stac/",
             limit = 5000, 
