--- conflicted
+++ resolved
@@ -27,17 +27,10 @@
     type: float
     example: 100.52
   study_extent:
-<<<<<<< HEAD
-    label: study extent 
-    description: study extent 
-    type: text
-    example: 100.52 
-=======
     label: study extent
     description: Shape file representing the study extent 
     type: application/dbf
     example: /output/studyExtent/studyExtent_R/9ab734795ba757bdabb32ae6708e18d1/study_extent.shp
->>>>>>> 8bb01eed
 description: "This sample script shows how it works."
 external_link: https://github.com/GEO-BON/biab-2.0
 references:
