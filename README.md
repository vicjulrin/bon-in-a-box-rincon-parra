--- conflicted
+++ resolved
@@ -27,11 +27,7 @@
 5. Provide an environment file (.env) in the root folder with the following keys
     ```
     # Windows only - path to the root directory of the project with forward slashes
-<<<<<<< HEAD
-    # such as /c/User/me/biab-2.0
-=======
-    # Uncomment line and specify path with forward slashed such as PWD=/c/User/me/biab-2.0
->>>>>>> 9b7d2a39
+    # Uncomment line and specify path with forward slashes such as PWD=/c/User/me/biab-2.0
     #PWD=
 
     # Access the planetary computer APIs
