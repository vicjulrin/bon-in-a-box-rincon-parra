--- conflicted
+++ resolved
@@ -81,7 +81,6 @@
 
   return (
     <form ref={formRef} onSubmit={handleSubmit} acceptCharset="utf-8">
-<<<<<<< HEAD
       <label htmlFor="pipelineChoice">Pipeline:</label>
       <Select
         id="pipelineChoice"
@@ -92,15 +91,9 @@
           label: pipStates.pipeline,
           value: pipStates.pipeline,
         }}
+        menuPortalTarget={document.body}
         onChange={(v) => handlePipelineChange(v.value)}
       />
-=======
-      <label htmlFor='pipelineChoice'>Pipeline:</label>
-      <Select id="pipelineChoice" name="pipelineChoice" className="blackText" options={pipelineOptions}
-        defaultValue={{ label: defaultPipeline, value: defaultPipeline }}
-        menuPortalTarget={document.body}
-        onChange={(v) => loadPipelineMetadata(v.value)} />
->>>>>>> f05a4105
       <br />
       <InputFileInput
         metadata={pipelineMetadata}
