<<<<<<< HEAD
import dagre from 'dagre';
import { getStepDescription } from '../ScriptDescriptionStore'
=======
import { getScriptDescription } from '../ScriptDescriptionStore'
>>>>>>> 1d0607cd

// For ELK options, refer to https://www.eclipse.org/elk/reference/options.html
// Some examples: http://rtsys.informatik.uni-kiel.de/elklive/examples.html?e=user-hints%2Flayered%2FverticalOrder
// However, they are not in elk-js, and it is tricky to convert!
const ELK = require('elkjs')
const elk = new ELK()

/**
 * 
 * @param Nodes nodes 
 * @param Edges edges 
 * @param Function callback receiving the modified nodes object with the new positions
 */
export const layoutElements = (nodes, edges, callback) => {
  let graph = {
    id: 'root',
    layoutOptions: {
      algorithm: 'layered',
      'layered.spacing.edgeNodeBetweenLayers': 50,
      'spacing.nodeNode': 10
    },
  }

<<<<<<< HEAD
  // Map to record the order of the inputs on the script card
  const inputOrderMap = new Map();
  nodes.forEach(node => {
    if (node.type === 'io') {
      let inputList = []
      Object.keys(getStepDescription(node.data.descriptionFile).inputs).forEach(inputKey => inputList.push(inputKey))
      inputOrderMap.set(node.id, inputList)
=======
  graph.children = nodes.map(node => {
    let elkjsNode = {
      id: node.id,
      width: node.width,
      height: node.height,
>>>>>>> 1d0607cd
    }

    if (node.type === 'io') {
      const desc = getScriptDescription(node.data.descriptionFile)
      if(desc){
        elkjsNode.ports = Object.keys(desc.outputs).map((output, ix) => {
          return {
            id: node.id + '.out.' + output,
            side: 'EAST',
            index: ix,
            y: ix, // specifying y gives the top-down order of the ports
          }
        })
  
        if (desc.inputs) { // There might not always be inputs
          Object.keys(desc.inputs).forEach((input, ix) => {
            elkjsNode.ports.push({
              id: node.id + '.in.' + input,
              side: 'WEST',
              index: ix,
              y: ix, // specifying y gives the top-down order of the ports
            })
          })
        }
  
        elkjsNode.properties = {
          portConstraints: 'FIXED_ORDER',
          'portAlignment.default': 'BEGIN'
        }
      } else {
        console.error('Failed ot get description for ' + node.data.descriptionFile)
      }
    }

    return elkjsNode
  });

  graph.edges = edges.map(edge => {
    return {
      id: edge.id,
      sources: [edge.sourceHandle ? edge.source + '.out.' + edge.sourceHandle : edge.source],
      targets: [edge.targetHandle ? edge.target + '.in.' + edge.targetHandle : edge.target]
    }
  });

  elk.layout(graph)
   .then(result => {
    console.log(result)
      // Transfer result to react-flow graph
      nodes.forEach((reactFlowNode) => {
        const elkjsNode = result.children.find(n => n.id === reactFlowNode.id)
        reactFlowNode.position = {
          x: elkjsNode.x,
          y: elkjsNode.y
        };
      });

      callback(nodes)
   })
   .catch(console.error)
}<|MERGE_RESOLUTION|>--- conflicted
+++ resolved
@@ -1,9 +1,4 @@
-<<<<<<< HEAD
-import dagre from 'dagre';
-import { getStepDescription } from '../ScriptDescriptionStore'
-=======
 import { getScriptDescription } from '../ScriptDescriptionStore'
->>>>>>> 1d0607cd
 
 // For ELK options, refer to https://www.eclipse.org/elk/reference/options.html
 // Some examples: http://rtsys.informatik.uni-kiel.de/elklive/examples.html?e=user-hints%2Flayered%2FverticalOrder
@@ -27,21 +22,11 @@
     },
   }
 
-<<<<<<< HEAD
-  // Map to record the order of the inputs on the script card
-  const inputOrderMap = new Map();
-  nodes.forEach(node => {
-    if (node.type === 'io') {
-      let inputList = []
-      Object.keys(getStepDescription(node.data.descriptionFile).inputs).forEach(inputKey => inputList.push(inputKey))
-      inputOrderMap.set(node.id, inputList)
-=======
   graph.children = nodes.map(node => {
     let elkjsNode = {
       id: node.id,
       width: node.width,
       height: node.height,
->>>>>>> 1d0607cd
     }
 
     if (node.type === 'io') {
