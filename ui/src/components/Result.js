import { useState } from "react";
import Map from './Map';
import React from 'react';
import RenderedCSV from './csv/RenderedCSV';
import { FoldableOutputWithContext, RenderContext, createContext, FoldableOutput } from "./FoldableOutput";

export function Result({data, metadata, logs}) {
    const [activeRenderer, setActiveRenderer] = useState({});

    if (data || logs) {
        return (
            <div>
                <RenderContext.Provider value={createContext(activeRenderer, setActiveRenderer)}>
                    <RenderedFiles key="files" files={data} metadata={metadata} />
                    <RenderedLogs key="logs" logs={logs} />
                </RenderContext.Provider>
            </div>
        );
    }

    return null;
}

/**
 * Match many MIME type possibilities for geotiffs
 * Official IANA format: image/tiff; application=geotiff
 * Others out there: image/geotiff, image/tiff;subtype=geotiff, image/geo+tiff
 * See https://github.com/opengeospatial/geotiff/issues/34
 * Plus covering a common typo when second F omitted
 * 
 * @param {string} mime subtype 
 * @return True if subtype image is a geotiff
 */
function isGeotiff(subtype) {
    return subtype && subtype.includes("tif") && subtype.includes("geo")
}

// Fallback code to render the best we can. This can be useful if temporary outputs are added when debugging a script.
function FallbackDisplay({content}) {
    if(isRelativeLink(content) || content.startsWith("http")) {
        // Match for tiff, TIFF, tif or TIF extensions
        if(content.search(/.tiff?$/i) !== -1)
            return <Map tiff={content} />
        else if(content.search(/.csv$/i))
            return <RenderedCSV url={content} delimiter="," />
        else if(content.search(/.tsv$/i))
            return <RenderedCSV url={content} delimiter="&#9;" />
        else 
            return <img src={content} alt={content} />
    }

    // Plain text or numeric value
    return <p className="resultText">{content}</p>    
}

function RenderedFiles({files, metadata}) {

    function renderContent(outputKey, content) {
        let error = ""
        if (metadata && metadata.outputs) {
            if (metadata.outputs[outputKey]) {
                if (metadata.outputs[outputKey].type) { // Got our mime type!
                    return renderWithMime(outputKey, content, metadata.outputs[outputKey].type)
                } else {
                    error = "Missing mime type in output description."
                }
            } else {
                error = "Output description not found in this script's YML description file."
            }
        } else {
            error = "YML description file for this script specifies no output."
        }

        return <>
            <p className="error">{error}</p>
            <FallbackDisplay content={content} />
        </>;
    }

    function renderWithMime(outputKey, content, mime) {
        let [type, subtype] = mime.split('/');

        // Special case for arrays. Recursive call to render non-trivial types.
        if (mime.endsWith('[]') && Array.isArray(content)) {
            if (type === "image"
                || mime.startsWith("text/csv")
                || mime.startsWith("text/tab-separated-values")) {

                let splitMime = mime.slice(0, -2);
                return content.map((splitContent, i) => {
                    return <FoldableOutput key={i}
                        inline={<a href={splitContent} target="_blank" rel="noreferrer">{splitContent}</a>}
                        className="foldableOutput">
                        {renderWithMime(outputKey, splitContent, splitMime)}
                    </FoldableOutput>
                })

            } else { // Trivial types are printed with a comma
                return <p>{content.join(', ')}</p>
            }
        }


        switch (type) {
            case "image":
                if (isGeotiff(subtype)) {
                    return <Map tiff={content} range={metadata.outputs[outputKey].range} />
                }
                return <img src={content} alt={outputKey} />;

            case "text":
                if (subtype === "csv")
                    return <RenderedCSV url={content} delimiter="," />;
                if (subtype === "tab-separated-values")
                    return <RenderedCSV url={content} delimiter="&#9;" />;
<<<<<<< HEAD
                else
                    return <p className="resultText">{content}</p>;

            case "object":
                return Object.entries(content).map(entry => {
                    console.log("entry", entry)
                    const [key, value] = entry;
                    let isLink = isRelativeLink(value)
                    return <FoldableOutput key={key} title={key}
                        inline={isLink && <a href={value} target="_blank" rel="noreferrer">{value}</a>}
                        inlineCollapsed={!isLink && renderInline(value)}
                        className="foldableOutput">
                        {renderWithMime(outputKey, value, "unknown")}
                    </FoldableOutput>
                })

            case "unknown":
                return <FallbackDisplay content={content} />

            default:
                return <p className="resultText">{content}</p>;
=======

                break;

            case "application":
                if (subtype === "geo+json")
                    return <Map json={content} />

                break;
>>>>>>> e7140790
        }

        return <p>{content}</p>;
    }

    function renderInline(content){
        if(typeof content === 'object')
            content = Object.keys(content)

        return Array.isArray(content) ? content.join(', ') : content
    }

    if (files) {
        return Object.entries(files).map(entry => {
            const [key, value] = entry;

            if (key === "warning" || key === "error" || key === "info") {
                return value && <p key={key} className={key}>{value}</p>;
            }

            let title = key;
            let description = null;
            if (metadata
                && metadata.outputs
                && metadata.outputs[title]) {
                let output = metadata.outputs[title];
                if (output.label)
                    title = output.label;

                if (output.description)
                    description = output.description;
            }

            let isLink = isRelativeLink(value)
            return (
                <FoldableOutputWithContext key={key} title={title} description={description} componentId={key}
                    inline={isLink && <a href={value} target="_blank" rel="noreferrer">{value}</a>}
                    inlineCollapsed={!isLink && renderInline(value)}
                    className="foldableOutput">
                    {renderContent(key, value)}
                </FoldableOutputWithContext>
            );
        });
    } else {
        return null;
    }
}

function RenderedLogs({logs}) {
    const myId = "logs";

    if (logs) {
        return (
            <FoldableOutputWithContext title="Logs" componentId={myId} className="foldableOutput">
                <pre>{logs}</pre>
            </FoldableOutputWithContext>
        );
    }
    return null;
}


function isRelativeLink(value) {
    if (value && typeof value.startsWith === "function") { 
        return value.startsWith('/')
    }
    return false
}<|MERGE_RESOLUTION|>--- conflicted
+++ resolved
@@ -113,9 +113,8 @@
                     return <RenderedCSV url={content} delimiter="," />;
                 if (subtype === "tab-separated-values")
                     return <RenderedCSV url={content} delimiter="&#9;" />;
-<<<<<<< HEAD
-                else
-                    return <p className="resultText">{content}</p>;
+                
+                break;
 
             case "object":
                 return Object.entries(content).map(entry => {
@@ -130,24 +129,18 @@
                     </FoldableOutput>
                 })
 
-            case "unknown":
-                return <FallbackDisplay content={content} />
-
-            default:
-                return <p className="resultText">{content}</p>;
-=======
-
-                break;
-
             case "application":
                 if (subtype === "geo+json")
                     return <Map json={content} />
 
                 break;
->>>>>>> e7140790
+
+            case "unknown":
+                return <FallbackDisplay content={content} />
+
         }
 
-        return <p>{content}</p>;
+        return <p className="resultText">{content}</p>;
     }
 
     function renderInline(content){
