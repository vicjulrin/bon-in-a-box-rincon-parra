FROM gradle:6.9.2-jdk11

#INSTALL DOCKER CLI
ENV DOCKER_VERSION=20.10.9
RUN curl -sfL -o docker.tgz "https://download.docker.com/linux/static/stable/x86_64/docker-${DOCKER_VERSION}.tgz" && \
  tar -xzf docker.tgz docker/docker --strip=1 && \
  mv docker /usr/local/bin && \
  rm docker.tgz

RUN curl -L "https://github.com/docker/compose/releases/download/v2.3.3/docker-compose-linux-x86_64" -o /usr/local/bin/docker-compose
RUN chmod +x /usr/local/bin/docker-compose
RUN chmod +x /usr/local/bin/docker

<<<<<<< HEAD
# Third RUN command to install some pre-built r libs
RUN set -ex; \
    apt-get update; \
    apt-get install -y --no-install-recommends \
        libgdal-dev \
        libproj-dev \
        libudunits2-dev \
        r-cran-devtools \
        r-cran-rjson \
        r-cran-rcppeigen \
        r-cran-rjava ;\
    apt-get clean all;

RUN R -e 'install.packages("pak")'

# If there is something missing in the R installation, we can check what is done here for inspiration:
# https://github.com/rocker-org/rocker/blob/master/r-base/latest/Dockerfile
=======
>>>>>>> ba05c4f2

RUN set -ex; \
    apt-get update; \
    apt-get install -y --no-install-recommends python3; \
    apt-get clean all;<|MERGE_RESOLUTION|>--- conflicted
+++ resolved
@@ -11,26 +11,6 @@
 RUN chmod +x /usr/local/bin/docker-compose
 RUN chmod +x /usr/local/bin/docker
 
-<<<<<<< HEAD
-# Third RUN command to install some pre-built r libs
-RUN set -ex; \
-    apt-get update; \
-    apt-get install -y --no-install-recommends \
-        libgdal-dev \
-        libproj-dev \
-        libudunits2-dev \
-        r-cran-devtools \
-        r-cran-rjson \
-        r-cran-rcppeigen \
-        r-cran-rjava ;\
-    apt-get clean all;
-
-RUN R -e 'install.packages("pak")'
-
-# If there is something missing in the R installation, we can check what is done here for inspiration:
-# https://github.com/rocker-org/rocker/blob/master/r-base/latest/Dockerfile
-=======
->>>>>>> ba05c4f2
 
 RUN set -ex; \
     apt-get update; \
