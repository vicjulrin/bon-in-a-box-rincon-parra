--- conflicted
+++ resolved
@@ -14,19 +14,11 @@
 
 val outputRoot = File(System.getenv("OUTPUT_LOCATION"))
 
-<<<<<<< HEAD
-class ScriptRun (private val scriptFile: File, private val inputFileContent:String?) {
-    constructor(scriptFile: File, inputMap: SortedMap<String, Any>)
-      : this (scriptFile, if(inputMap.isEmpty()) null else toJson(inputMap))
-
-    lateinit var results:Map<String, Any>
-=======
 class ScriptRun(private val scriptFile: File, private val inputFileContent: String?) {
     constructor(scriptFile: File, inputMap: SortedMap<String, Any>)
             : this(scriptFile, if (inputMap.isEmpty()) null else toJson(inputMap))
 
     lateinit var results: Map<String, Any>
->>>>>>> ba05c4f2
         private set
 
     /**
