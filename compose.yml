--- conflicted
+++ resolved
@@ -40,10 +40,7 @@
       - GBIF_USER=${GBIF_USER}
       - GBIF_PWD=${GBIF_PWD}
       - GBIF_EMAIL=${GBIF_EMAIL}
-<<<<<<< HEAD
-      - HOST_PATH=${PWD}
       - IUCN_TOKEN=${IUCN_TOKEN}
-=======
 
   runner-julia:
     container_name: biab-runner-julia
@@ -58,7 +55,6 @@
     environment:
       - SCRIPT_LOCATION=/scripts
       - OUTPUT_LOCATION=/output
->>>>>>> ba05c4f2
 
   http-gateway:
     container_name: http-rev-prox
