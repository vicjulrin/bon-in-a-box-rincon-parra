{
  "nodes": [
    {
      "id": "15",
      "type": "io",
      "position": {
        "x": 421.5,
        "y": 20.5
      },
      "data": {
        "descriptionFile": "data>getObservations.yml"
      }
    },
    {
      "id": "17",
      "type": "constant",
      "position": {
        "x": 40.5,
        "y": 0
      },
      "dragHandle": ".dragHandle",
      "data": {
        "type": "text",
        "value": "\"\""
      }
    },
    {
      "id": "21",
      "type": "constant",
      "position": {
        "x": 105.5,
        "y": 38
      },
      "dragHandle": ".dragHandle",
      "data": {
        "type": "options",
        "value": "present",
        "options": ["present", "absent", "present absent"]
      }
    },
    {
      "id": "22",
      "type": "userInput",
      "position": {
        "x": 176.5,
        "y": 76
      },
      "dragHandle": ".dragHandle",
      "data": {
        "type": "int",
        "value": "10000"
      }
    },
    {
      "id": "23",
      "type": "io",
      "position": {
        "x": 449.03304998578744,
        "y": 706.0962206912897
      },
      "data": {
        "descriptionFile": "SDM>loadPredictors.yml"
      }
    },
    {
      "id": "24",
      "type": "constant",
      "position": {
        "x": 86,
        "y": 597.5
      },
      "dragHandle": ".dragHandle",
      "data": {
        "type": "options",
        "value": "from_cube",
        "options": ["from_tif", "from_cube"]
      }
    },
    {
      "id": "25",
      "type": "constant",
      "position": {
        "x": 35,
        "y": 149
      },
      "dragHandle": ".dragHandle",
      "data": {
        "type": "text[]",
        "value": ["bio1", "bio2", "bio4", "bio12"]
      }
    },
    {
      "id": "26",
      "type": "constant",
      "position": {
        "x": 207,
        "y": 267
      },
      "dragHandle": ".dragHandle",
      "data": {
        "type": "boolean",
        "value": false
      }
    },
    {
      "id": "27",
      "type": "constant",
      "position": {
        "x": 89,
        "y": 941.25
      },
      "dragHandle": ".dragHandle",
      "data": {
        "type": "options",
        "value": "vif.cor",
        "options": ["vif.cor", "vif.step", "pearson", "spearman", "kendall"]
      }
    },
    {
      "id": "29",
      "type": "constant",
      "position": {
        "x": 46,
        "y": 981.25
      },
      "dragHandle": ".dragHandle",
      "data": {
        "type": "int",
        "value": 1000
      }
    },
    {
      "id": "30",
      "type": "constant",
      "position": {
        "x": 89,
        "y": 1021.25
      },
      "dragHandle": ".dragHandle",
      "data": {
        "type": "options",
        "value": "pearson",
        "options": ["pearson", "spearman", "kendall"]
      }
    },
    {
      "id": "31",
      "type": "constant",
      "position": {
        "x": 46,
        "y": 1112.25
      },
      "dragHandle": ".dragHandle",
      "data": {
        "type": "int",
        "value": "4000"
      }
    },
    {
      "id": "32",
      "type": "constant",
      "position": {
        "x": 38,
        "y": 1188.75
      },
      "dragHandle": ".dragHandle",
      "data": {
        "type": "float",
        "value": 0.75
      }
    },
    {
      "id": "33",
      "type": "constant",
      "position": {
        "x": 46,
        "y": 1266.75
      },
      "dragHandle": ".dragHandle",
      "data": {
        "type": "int",
        "value": "10"
      }
    },
    {
      "id": "34",
      "type": "io",
      "position": {
        "x": 883,
        "y": 437
      },
      "data": {
        "descriptionFile": "filtering>cleanCoordinates.yml"
      }
    },
    {
      "id": "35",
      "type": "constant",
      "position": {
        "x": 476.5,
        "y": 368
      },
      "dragHandle": ".dragHandle",
      "data": {
        "type": "text[]",
        "value": [
          "equal",
          "zeros",
          "duplicates",
          "same_pixel",
          "capitals",
          "centroids",
          "seas",
          "urban",
          "gbif",
          "institutions"
        ]
      }
    },
    {
      "id": "37",
      "type": "io",
      "position": {
        "x": 1271,
        "y": 307
      },
      "data": {
        "descriptionFile": "SDM>studyExtent.yml"
      }
    },
    {
      "id": "38",
      "type": "constant",
      "position": {
        "x": 1023.5,
        "y": 317.5
      },
      "dragHandle": ".dragHandle",
      "data": {
        "type": "options",
        "value": "mcp",
        "options": ["box", "mcp", "buffer"]
      }
    },
    {
      "id": "39",
      "type": "constant",
      "position": {
        "x": 916.5,
        "y": 355.5
      },
      "dragHandle": ".dragHandle",
      "data": {
        "type": "int",
        "value": "200000"
      }
    },
    {
      "id": "40",
      "type": "io",
      "position": {
        "x": 1660,
        "y": 670.5
      },
      "data": {
        "descriptionFile": "SDM>selectBackground.yml"
      }
    },
    {
      "id": "42",
      "type": "constant",
      "position": {
        "x": 1305,
        "y": 395
      },
      "dragHandle": ".dragHandle",
      "data": {
        "type": "int",
        "value": "30000"
      }
    },
    {
      "id": "44",
      "type": "io",
      "position": {
        "x": 2120,
        "y": 509.25
      },
      "data": {
        "descriptionFile": "SDM>setupDataSdm.yml"
      }
    },
    {
      "id": "45",
      "type": "constant",
      "position": {
        "x": 1791.5,
        "y": 518.5
      },
      "dragHandle": ".dragHandle",
      "data": {
        "type": "options",
        "value": "none",
        "options": ["bootstrap", "crossvalidation", "none"]
      }
    },
    {
      "id": "46",
      "type": "constant",
      "position": {
        "x": 1737.5,
        "y": 556.5
      },
      "dragHandle": ".dragHandle",
      "data": {
        "type": "int",
        "value": 2
      }
    },
    {
      "id": "47",
      "type": "constant",
      "position": {
        "x": 1721.5,
        "y": 594.5
      },
      "dragHandle": ".dragHandle",
      "data": {
        "type": "float",
        "value": 0.7
      }
    },
    {
      "id": "48",
      "type": "constant",
      "position": {
        "x": 1737.5,
        "y": 632.5
      },
      "dragHandle": ".dragHandle",
      "data": {
        "type": "int",
        "value": 5
      }
    },
    {
      "id": "49",
      "type": "io",
      "position": {
        "x": 2624,
        "y": 692.25
      },
      "data": {
        "descriptionFile": "SDM>runMaxent.yml"
      }
    },
    {
      "id": "50",
      "type": "constant",
      "position": {
        "x": 2203,
        "y": 639.25
      },
      "dragHandle": ".dragHandle",
      "data": {
        "type": "text[]",
        "value": ["L", "LQ", "LQHP"]
      }
    },
    {
      "id": "51",
      "type": "constant",
      "position": {
        "x": 2198,
        "y": 677.25
      },
      "dragHandle": ".dragHandle",
      "data": {
        "type": "float[]",
        "value": ["1"]
      }
    },
    {
      "id": "52",
      "type": "constant",
      "position": {
        "x": 2280,
        "y": 715.25
      },
      "dragHandle": ".dragHandle",
      "data": {
        "type": "options",
        "value": "block",
        "options": [
          "randomkfold",
          "jackknife",
          "block",
          "checkerboard1",
          "checkerboard2"
        ]
      }
    },
    {
      "id": "53",
      "type": "constant",
      "position": {
        "x": 2325,
        "y": 753.25
      },
      "dragHandle": ".dragHandle",
      "data": {
        "type": "options",
        "value": "lat_lon",
        "options": ["lat_lon", "lon_lat", "lon_lon", "lat_lat"]
      }
    },
    {
      "id": "54",
      "type": "constant",
      "position": {
        "x": 2225,
        "y": 791.25
      },
      "dragHandle": ".dragHandle",
      "data": {
        "type": "int",
        "value": 5
      }
    },
    {
      "id": "55",
      "type": "constant",
      "position": {
        "x": 2344,
        "y": 829.25
      },
      "dragHandle": ".dragHandle",
      "data": {
        "type": "options",
        "value": "p10",
        "options": ["p10", "AIC", "AUC"]
      }
    },
    {
      "id": "56",
      "type": "output",
      "position": {
<<<<<<< HEAD
        "x": 2877,
        "y": 759.75
=======
        "x": 3105,
        "y": 712.25
>>>>>>> 4cb88949
      },
      "data": {
        "label": "Output"
      }
    },
    {
      "id": "57",
      "type": "userInput",
      "position": {
        "x": 103.5,
        "y": 326
      },
      "dragHandle": ".dragHandle",
      "data": {
        "type": "text",
        "value": "EPSG:6623"
      }
    },
    {
      "id": "58",
      "type": "userInput",
      "position": {
        "x": 88.16945828487007,
        "y": 190.45763542878245
      },
      "dragHandle": ".dragHandle",
      "data": {
        "type": "float[]",
        "value": [-2316297, -1971146, 1015207, 1511916]
      }
    },
    {
      "id": "59",
      "type": "constant",
      "position": {
        "x": 46,
        "y": 111
      },
      "dragHandle": ".dragHandle",
      "data": {
        "type": "text",
        "value": "chelsa-clim"
      }
    },
    {
      "id": "63",
      "type": "constant",
      "position": {
        "x": 0,
        "y": 1306.75
      },
      "dragHandle": ".dragHandle",
      "data": {
        "type": "application/dbf",
        "value": ""
      }
    },
    {
      "id": "64",
      "type": "constant",
      "position": {
        "x": 482.5,
        "y": 407.5
      },
      "dragHandle": ".dragHandle",
      "data": {
        "type": "float",
        "value": 0.8
      }
    },
    {
      "id": "65",
      "type": "constant",
      "position": {
        "x": 1336,
        "y": 433
      },
      "dragHandle": ".dragHandle",
      "data": {
        "type": "options",
        "value": "weighted_raster",
        "options": [
          "random",
          "inclusion_buffer",
          "weighted_raster",
          "unweighted_raster"
        ]
      }
    },
    {
      "id": "67",
      "type": "io",
      "position": {
        "x": 905,
        "y": 967.75
      },
      "data": {
        "descriptionFile": "data>heatmapFromSTAC.yml"
      }
<<<<<<< HEAD
=======
    },
    {
      "id": "68",
      "type": "io",
      "position": {
        "x": 3018,
        "y": 761.25
      },
      "data": {
        "descriptionFile": "SDM>rangePredictions.yml"
      }
    },
    {
      "id": "69",
      "type": "output",
      "position": {
        "x": 3392,
        "y": 767.25
      },
      "data": {
        "label": "Output"
      }
    },
    {
      "id": "70",
      "type": "io",
      "position": {
        "x": 431.83167648560004,
        "y": 1013.2218615829222
      },
      "data": {
        "descriptionFile": "SDM>loadPredictors.yml"
      }
    },
    {
      "id": "76",
      "type": "constant",
      "position": {
        "x": 100.2070003855194,
        "y": 1066.7512889961808
      },
      "dragHandle": ".dragHandle",
      "data": {
        "type": "text[]",
        "value": []
      }
>>>>>>> 4cb88949
    }
  ],
  "edges": [
    {
      "source": "15",
      "sourceHandle": "presence",
      "target": "34",
      "targetHandle": "presence",
      "id": "reactflow__edge-15presence-34presence"
    },
    {
      "source": "34",
      "sourceHandle": "clean_presence",
      "target": "37",
      "targetHandle": "presence",
      "id": "reactflow__edge-34clean_presence-37presence"
    },
    {
      "source": "34",
      "sourceHandle": "clean_presence",
      "target": "40",
      "targetHandle": "presence",
      "id": "reactflow__edge-34clean_presence-40presence"
    },
    {
      "source": "34",
      "sourceHandle": "clean_presence",
      "target": "44",
      "targetHandle": "presence",
      "id": "reactflow__edge-34clean_presence-44presence"
    },
    {
      "source": "44",
      "sourceHandle": "presence_background",
      "target": "49",
      "targetHandle": "presence_background",
      "id": "reactflow__edge-44presence_background-49presence_background"
    },
    {
      "source": "49",
      "sourceHandle": "sdm_pred",
      "target": "56",
      "targetHandle": null,
      "id": "reactflow__edge-49sdm_pred-56"
    },
    {
      "source": "58",
      "sourceHandle": null,
      "target": "23",
      "targetHandle": "bbox",
      "id": "reactflow__edge-58-23bbox"
    },
    {
<<<<<<< HEAD
=======
      "source": "49",
      "sourceHandle": "sdm_runs",
      "target": "68",
      "targetHandle": "predictions",
      "id": "reactflow__edge-49sdm_runs-68predictions"
    },
    {
      "source": "68",
      "sourceHandle": "range_predictions",
      "target": "69",
      "targetHandle": null,
      "id": "reactflow__edge-68range_predictions-69"
    },
    {
      "source": "58",
      "sourceHandle": null,
      "target": "70",
      "targetHandle": "bbox",
      "id": "reactflow__edge-58-70bbox"
    },
    {
>>>>>>> 4cb88949
      "source": "17",
      "sourceHandle": null,
      "target": "15",
      "targetHandle": "country",
      "id": "reactflow__edge-17-15country"
    },
    {
      "source": "24",
      "sourceHandle": null,
      "target": "23",
      "targetHandle": "source",
      "id": "reactflow__edge-24-23source"
    },
    {
      "source": "23",
      "sourceHandle": "predictors",
      "target": "34",
      "targetHandle": "predictors",
      "id": "reactflow__edge-23predictors-34predictors"
    },
    {
      "source": "37",
      "sourceHandle": "study_extent",
      "target": "40",
      "targetHandle": "extent",
      "id": "reactflow__edge-37study_extent-40extent"
    },
    {
      "source": "40",
      "sourceHandle": "background",
      "target": "44",
      "targetHandle": "background",
      "id": "reactflow__edge-40background-44background"
    },
    {
      "source": "23",
      "sourceHandle": "predictors",
      "target": "49",
      "targetHandle": "predictors",
      "id": "reactflow__edge-23predictors-49predictors"
    },
    {
      "source": "57",
      "sourceHandle": null,
      "target": "37",
      "targetHandle": "proj",
      "id": "reactflow__edge-57-37proj"
    },
    {
      "source": "23",
      "sourceHandle": "predictors",
      "target": "67",
      "targetHandle": "predictors",
      "id": "reactflow__edge-23predictors-67predictors"
    },
    {
      "source": "24",
      "sourceHandle": null,
      "target": "70",
      "targetHandle": "source",
      "id": "reactflow__edge-24-70source"
    },
    {
      "source": "70",
      "sourceHandle": "predictors",
      "target": "34",
      "targetHandle": "predictors",
      "id": "reactflow__edge-70predictors-34predictors"
    },
    {
      "source": "70",
      "sourceHandle": "predictors",
      "target": "67",
      "targetHandle": "predictors",
      "id": "reactflow__edge-70predictors-67predictors"
    },
    {
      "source": "70",
      "sourceHandle": "predictors",
      "target": "49",
      "targetHandle": "predictors",
      "id": "reactflow__edge-70predictors-49predictors"
    },
    {
      "source": "35",
      "sourceHandle": null,
      "target": "34",
      "targetHandle": "tests",
      "id": "reactflow__edge-35-34tests"
    },
    {
      "source": "38",
      "sourceHandle": null,
      "target": "37",
      "targetHandle": "method",
      "id": "reactflow__edge-38-37method"
    },
    {
      "source": "23",
      "sourceHandle": "predictors",
      "target": "44",
      "targetHandle": "predictors",
      "id": "reactflow__edge-23predictors-44predictors"
    },
    {
      "source": "50",
      "sourceHandle": null,
      "target": "49",
      "targetHandle": "fc",
      "id": "reactflow__edge-50-49fc"
    },
    {
      "source": "59",
      "sourceHandle": null,
      "target": "23",
      "targetHandle": "collection",
      "id": "reactflow__edge-59-23collection"
    },
    {
      "source": "65",
      "sourceHandle": null,
      "target": "40",
      "targetHandle": "method_background",
      "id": "reactflow__edge-65-40method_background"
    },
    {
      "source": "70",
      "sourceHandle": "predictors",
      "target": "44",
      "targetHandle": "predictors",
      "id": "reactflow__edge-70predictors-44predictors"
    },
    {
      "source": "25",
      "sourceHandle": null,
      "target": "23",
      "targetHandle": "layers",
      "id": "reactflow__edge-25-23layers"
    },
    {
      "source": "39",
      "sourceHandle": null,
      "target": "37",
      "targetHandle": "width_buffer",
      "id": "reactflow__edge-39-37width_buffer"
    },
    {
      "source": "42",
      "sourceHandle": null,
      "target": "40",
      "targetHandle": "n_background",
      "id": "reactflow__edge-42-40n_background"
    },
    {
      "source": "45",
      "sourceHandle": null,
      "target": "44",
      "targetHandle": "partition_type",
      "id": "reactflow__edge-45-44partition_type"
    },
    {
      "source": "51",
      "sourceHandle": null,
      "target": "49",
      "targetHandle": "rm",
      "id": "reactflow__edge-51-49rm"
    },
    {
      "source": "64",
      "sourceHandle": null,
      "target": "34",
      "targetHandle": "env_threshold",
      "id": "reactflow__edge-64-34env_threshold"
    },
    {
      "source": "23",
      "sourceHandle": "predictors",
      "target": "40",
      "targetHandle": "predictors",
      "id": "reactflow__edge-23predictors-40predictors"
    },
    {
      "source": "46",
      "sourceHandle": null,
      "target": "44",
      "targetHandle": "runs_n",
      "id": "reactflow__edge-46-44runs_n"
    },
    {
      "source": "52",
      "sourceHandle": null,
      "target": "49",
      "targetHandle": "partition_type",
      "id": "reactflow__edge-52-49partition_type"
    },
    {
      "source": "58",
      "sourceHandle": null,
      "target": "15",
      "targetHandle": "bbox",
      "id": "reactflow__edge-58-15bbox"
    },
    {
      "source": "70",
      "sourceHandle": "predictors",
      "target": "40",
      "targetHandle": "predictors",
      "id": "reactflow__edge-70predictors-40predictors"
    },
    {
      "source": "47",
      "sourceHandle": null,
      "target": "44",
      "targetHandle": "boot_proportion",
      "id": "reactflow__edge-47-44boot_proportion"
    },
    {
      "source": "53",
      "sourceHandle": null,
      "target": "49",
      "targetHandle": "orientation_block",
      "id": "reactflow__edge-53-49orientation_block"
    },
    {
      "source": "57",
      "sourceHandle": null,
      "target": "15",
      "targetHandle": "proj",
      "id": "reactflow__edge-57-15proj"
    },
    {
      "source": "67",
      "sourceHandle": "raster",
      "target": "40",
      "targetHandle": "raster",
      "id": "reactflow__edge-67raster-40raster"
    },
    {
      "source": "26",
      "sourceHandle": null,
      "target": "23",
      "targetHandle": "remove_collinearity",
      "id": "reactflow__edge-26-23remove_collinearity"
    },
    {
      "source": "21",
      "sourceHandle": null,
      "target": "15",
      "targetHandle": "occurrence_status",
      "id": "reactflow__edge-21-15occurrence_status"
    },
    {
      "source": "48",
      "sourceHandle": null,
      "target": "44",
      "targetHandle": "cv_partitions",
      "id": "reactflow__edge-48-44cv_partitions"
    },
    {
      "source": "54",
      "sourceHandle": null,
      "target": "49",
      "targetHandle": "n_folds",
      "id": "reactflow__edge-54-49n_folds"
    },
    {
      "source": "27",
      "sourceHandle": null,
      "target": "23",
      "targetHandle": "method",
      "id": "reactflow__edge-27-23method"
    },
    {
      "source": "27",
      "sourceHandle": null,
      "target": "70",
      "targetHandle": "method",
      "id": "reactflow__edge-27-70method"
    },
    {
      "source": "22",
      "sourceHandle": null,
      "target": "15",
      "targetHandle": "limit",
      "id": "reactflow__edge-22-15limit"
    },
    {
      "source": "55",
      "sourceHandle": null,
      "target": "49",
      "targetHandle": "method_select_params",
      "id": "reactflow__edge-55-49method_select_params"
    },
    {
      "source": "57",
      "sourceHandle": null,
      "target": "23",
      "targetHandle": "proj",
      "id": "reactflow__edge-57-23proj"
    },
    {
      "source": "57",
      "sourceHandle": null,
      "target": "70",
      "targetHandle": "proj",
      "id": "reactflow__edge-57-70proj"
    },
    {
      "source": "29",
      "sourceHandle": null,
      "target": "23",
      "targetHandle": "spatial_res",
      "id": "reactflow__edge-29-23spatial_res"
    },
    {
      "source": "29",
      "sourceHandle": null,
      "target": "70",
      "targetHandle": "spatial_res",
      "id": "reactflow__edge-29-70spatial_res"
    },
    {
      "source": "30",
      "sourceHandle": null,
      "target": "23",
      "targetHandle": "method_cor_vif",
      "id": "reactflow__edge-30-23method_cor_vif"
    },
    {
      "source": "30",
      "sourceHandle": null,
      "target": "70",
      "targetHandle": "method_cor_vif",
      "id": "reactflow__edge-30-70method_cor_vif"
    },
    {
      "source": "31",
      "sourceHandle": null,
      "target": "23",
      "targetHandle": "nb_sample",
      "id": "reactflow__edge-31-23nb_sample"
    },
    {
      "source": "31",
      "sourceHandle": null,
      "target": "70",
      "targetHandle": "nb_sample",
      "id": "reactflow__edge-31-70nb_sample"
    },
    {
      "source": "32",
      "sourceHandle": null,
      "target": "23",
      "targetHandle": "cutoff_cor",
      "id": "reactflow__edge-32-23cutoff_cor"
    },
    {
      "source": "32",
      "sourceHandle": null,
      "target": "70",
      "targetHandle": "cutoff_cor",
      "id": "reactflow__edge-32-70cutoff_cor"
    },
    {
      "source": "33",
      "sourceHandle": null,
      "target": "23",
      "targetHandle": "cutoff_vif",
      "id": "reactflow__edge-33-23cutoff_vif"
    },
    {
      "source": "33",
      "sourceHandle": null,
      "target": "70",
      "targetHandle": "cutoff_vif",
      "id": "reactflow__edge-33-70cutoff_vif"
    },
    {
      "source": "63",
      "sourceHandle": null,
      "target": "23",
      "targetHandle": "mask",
      "id": "reactflow__edge-63-23mask"
    },
    {
      "source": "63",
      "sourceHandle": null,
      "target": "70",
      "targetHandle": "mask",
      "id": "reactflow__edge-63-70mask"
    },
    {
      "source": "76",
      "sourceHandle": null,
      "target": "70",
      "targetHandle": "variables",
      "id": "reactflow__edge-76-70variables"
    }
  ],
  "viewport": {
    "x": 169.08522850860118,
    "y": 41.13768813478339,
    "zoom": 0.8032939967570334
  },
  "inputs": {
    "data>getObservations.yml@15.species": {
      "description": "Scientific name of the species",
      "label": "species names",
      "type": "text",
      "example": "Glyptemys insculpta"
    },
    "data>getObservations.yml@15.year_start": {
      "description": "Integer, 4 digit year, start date to retrieve occurrences",
      "label": "start year",
      "type": "int",
      "example": 1990
    },
    "data>getObservations.yml@15.year_end": {
      "description": "Integer, 4 digit year, end date to retrieve occurrences",
      "label": "end year",
      "type": "int",
      "example": 2020
    },
    "pipeline@22": {
      "label": "limit",
      "description": "Integer, maximum number of observations to retrieve from GBIF database (upper limit 100000)",
      "type": "int",
      "example": "10000"
    },
    "SDM>loadPredictors.yml@23.variables": {
      "description": "Vector of string, names of variables to select. If empty, all the variables from the collection will be used",
      "label": "variables",
      "type": "text[]",
      "example": []
    },
    "SDM>loadPredictors.yml@23.ids": {
      "description": "Vector of string, ids of the items to select. If empty, all the items from the collection will be used",
      "label": "item_ids",
      "type": "text[]",
      "example": []
    },
    "pipeline@57": {
      "label": "projection system",
      "description": "String, projection system",
      "type": "text",
      "example": "EPSG:6623"
    },
    "pipeline@58": {
      "label": "bbox",
      "description": "Vector of float, bbox coordinates of the extent in the order xmin, ymin, xmax, ymax",
      "type": "float[]",
      "example": [-2316297, -1971146, 1015207, 1511916]
    },
    "data>heatmapFromSTAC.yml@67.taxa": {
      "description": "taxonomic group to retrieve GBIF heatmap",
      "label": "taxa",
      "type": "options",
      "options": [
        "reptiles",
        "plants",
        "mammals",
        "birds",
        "arthropods",
        "amphibians",
        "all"
      ],
      "example": "reptiles"
    },
    "SDM>loadPredictors.yml@70.collection": {
      "description": "String, name of the collection containing the predictors in the STAC catalogue",
      "label": "collection",
      "type": "text",
      "example": "chelsa-clim"
    },
    "SDM>loadPredictors.yml@70.layers": {
      "description": "Vector of string, names of layers to select. If empty, all the layers from the collection will be used",
      "label": "layers",
      "type": "text[]",
      "example": []
    },
    "SDM>loadPredictors.yml@70.ids": {
      "description": "Vector of string, ids of the items to select. If empty, all the items from the collection will be used",
      "label": "item_ids",
      "type": "text[]",
      "example": []
    },
    "SDM>loadPredictors.yml@70.remove_collinearity": {
      "description": "Boolean, remove or not collinear variables from the set of predictors",
      "label": "remove collinearity",
      "type": "boolean",
      "example": true
    }
  },
  "outputs": {
    "SDM>runMaxent.yml@49.sdm_pred": {
      "description": "model predictions while trained on the whole dataset",
      "label": "predictions",
      "type": "image/tiff;application=geotiff",
<<<<<<< HEAD
      "range": [
        0,
        1
      ]
=======
      "range": [0, 1]
    },
    "SDM>rangePredictions.yml@68.range_predictions": {
      "description": "range (max - min) of a set of predictions",
      "label": "range predictions",
      "type": "image/tiff;application=geotiff"
>>>>>>> 4cb88949
    }
  }
}
<|MERGE_RESOLUTION|>--- conflicted
+++ resolved
@@ -1,1193 +1,1108 @@
-{
-  "nodes": [
-    {
-      "id": "15",
-      "type": "io",
-      "position": {
-        "x": 421.5,
-        "y": 20.5
-      },
-      "data": {
-        "descriptionFile": "data>getObservations.yml"
-      }
-    },
-    {
-      "id": "17",
-      "type": "constant",
-      "position": {
-        "x": 40.5,
-        "y": 0
-      },
-      "dragHandle": ".dragHandle",
-      "data": {
-        "type": "text",
-        "value": "\"\""
-      }
-    },
-    {
-      "id": "21",
-      "type": "constant",
-      "position": {
-        "x": 105.5,
-        "y": 38
-      },
-      "dragHandle": ".dragHandle",
-      "data": {
-        "type": "options",
-        "value": "present",
-        "options": ["present", "absent", "present absent"]
-      }
-    },
-    {
-      "id": "22",
-      "type": "userInput",
-      "position": {
-        "x": 176.5,
-        "y": 76
-      },
-      "dragHandle": ".dragHandle",
-      "data": {
-        "type": "int",
-        "value": "10000"
-      }
-    },
-    {
-      "id": "23",
-      "type": "io",
-      "position": {
-        "x": 449.03304998578744,
-        "y": 706.0962206912897
-      },
-      "data": {
-        "descriptionFile": "SDM>loadPredictors.yml"
-      }
-    },
-    {
-      "id": "24",
-      "type": "constant",
-      "position": {
-        "x": 86,
-        "y": 597.5
-      },
-      "dragHandle": ".dragHandle",
-      "data": {
-        "type": "options",
-        "value": "from_cube",
-        "options": ["from_tif", "from_cube"]
-      }
-    },
-    {
-      "id": "25",
-      "type": "constant",
-      "position": {
-        "x": 35,
-        "y": 149
-      },
-      "dragHandle": ".dragHandle",
-      "data": {
-        "type": "text[]",
-        "value": ["bio1", "bio2", "bio4", "bio12"]
-      }
-    },
-    {
-      "id": "26",
-      "type": "constant",
-      "position": {
-        "x": 207,
-        "y": 267
-      },
-      "dragHandle": ".dragHandle",
-      "data": {
-        "type": "boolean",
-        "value": false
-      }
-    },
-    {
-      "id": "27",
-      "type": "constant",
-      "position": {
-        "x": 89,
-        "y": 941.25
-      },
-      "dragHandle": ".dragHandle",
-      "data": {
-        "type": "options",
-        "value": "vif.cor",
-        "options": ["vif.cor", "vif.step", "pearson", "spearman", "kendall"]
-      }
-    },
-    {
-      "id": "29",
-      "type": "constant",
-      "position": {
-        "x": 46,
-        "y": 981.25
-      },
-      "dragHandle": ".dragHandle",
-      "data": {
-        "type": "int",
-        "value": 1000
-      }
-    },
-    {
-      "id": "30",
-      "type": "constant",
-      "position": {
-        "x": 89,
-        "y": 1021.25
-      },
-      "dragHandle": ".dragHandle",
-      "data": {
-        "type": "options",
-        "value": "pearson",
-        "options": ["pearson", "spearman", "kendall"]
-      }
-    },
-    {
-      "id": "31",
-      "type": "constant",
-      "position": {
-        "x": 46,
-        "y": 1112.25
-      },
-      "dragHandle": ".dragHandle",
-      "data": {
-        "type": "int",
-        "value": "4000"
-      }
-    },
-    {
-      "id": "32",
-      "type": "constant",
-      "position": {
-        "x": 38,
-        "y": 1188.75
-      },
-      "dragHandle": ".dragHandle",
-      "data": {
-        "type": "float",
-        "value": 0.75
-      }
-    },
-    {
-      "id": "33",
-      "type": "constant",
-      "position": {
-        "x": 46,
-        "y": 1266.75
-      },
-      "dragHandle": ".dragHandle",
-      "data": {
-        "type": "int",
-        "value": "10"
-      }
-    },
-    {
-      "id": "34",
-      "type": "io",
-      "position": {
-        "x": 883,
-        "y": 437
-      },
-      "data": {
-        "descriptionFile": "filtering>cleanCoordinates.yml"
-      }
-    },
-    {
-      "id": "35",
-      "type": "constant",
-      "position": {
-        "x": 476.5,
-        "y": 368
-      },
-      "dragHandle": ".dragHandle",
-      "data": {
-        "type": "text[]",
-        "value": [
-          "equal",
-          "zeros",
-          "duplicates",
-          "same_pixel",
-          "capitals",
-          "centroids",
-          "seas",
-          "urban",
-          "gbif",
-          "institutions"
-        ]
-      }
-    },
-    {
-      "id": "37",
-      "type": "io",
-      "position": {
-        "x": 1271,
-        "y": 307
-      },
-      "data": {
-        "descriptionFile": "SDM>studyExtent.yml"
-      }
-    },
-    {
-      "id": "38",
-      "type": "constant",
-      "position": {
-        "x": 1023.5,
-        "y": 317.5
-      },
-      "dragHandle": ".dragHandle",
-      "data": {
-        "type": "options",
-        "value": "mcp",
-        "options": ["box", "mcp", "buffer"]
-      }
-    },
-    {
-      "id": "39",
-      "type": "constant",
-      "position": {
-        "x": 916.5,
-        "y": 355.5
-      },
-      "dragHandle": ".dragHandle",
-      "data": {
-        "type": "int",
-        "value": "200000"
-      }
-    },
-    {
-      "id": "40",
-      "type": "io",
-      "position": {
-        "x": 1660,
-        "y": 670.5
-      },
-      "data": {
-        "descriptionFile": "SDM>selectBackground.yml"
-      }
-    },
-    {
-      "id": "42",
-      "type": "constant",
-      "position": {
-        "x": 1305,
-        "y": 395
-      },
-      "dragHandle": ".dragHandle",
-      "data": {
-        "type": "int",
-        "value": "30000"
-      }
-    },
-    {
-      "id": "44",
-      "type": "io",
-      "position": {
-        "x": 2120,
-        "y": 509.25
-      },
-      "data": {
-        "descriptionFile": "SDM>setupDataSdm.yml"
-      }
-    },
-    {
-      "id": "45",
-      "type": "constant",
-      "position": {
-        "x": 1791.5,
-        "y": 518.5
-      },
-      "dragHandle": ".dragHandle",
-      "data": {
-        "type": "options",
-        "value": "none",
-        "options": ["bootstrap", "crossvalidation", "none"]
-      }
-    },
-    {
-      "id": "46",
-      "type": "constant",
-      "position": {
-        "x": 1737.5,
-        "y": 556.5
-      },
-      "dragHandle": ".dragHandle",
-      "data": {
-        "type": "int",
-        "value": 2
-      }
-    },
-    {
-      "id": "47",
-      "type": "constant",
-      "position": {
-        "x": 1721.5,
-        "y": 594.5
-      },
-      "dragHandle": ".dragHandle",
-      "data": {
-        "type": "float",
-        "value": 0.7
-      }
-    },
-    {
-      "id": "48",
-      "type": "constant",
-      "position": {
-        "x": 1737.5,
-        "y": 632.5
-      },
-      "dragHandle": ".dragHandle",
-      "data": {
-        "type": "int",
-        "value": 5
-      }
-    },
-    {
-      "id": "49",
-      "type": "io",
-      "position": {
-        "x": 2624,
-        "y": 692.25
-      },
-      "data": {
-        "descriptionFile": "SDM>runMaxent.yml"
-      }
-    },
-    {
-      "id": "50",
-      "type": "constant",
-      "position": {
-        "x": 2203,
-        "y": 639.25
-      },
-      "dragHandle": ".dragHandle",
-      "data": {
-        "type": "text[]",
-        "value": ["L", "LQ", "LQHP"]
-      }
-    },
-    {
-      "id": "51",
-      "type": "constant",
-      "position": {
-        "x": 2198,
-        "y": 677.25
-      },
-      "dragHandle": ".dragHandle",
-      "data": {
-        "type": "float[]",
-        "value": ["1"]
-      }
-    },
-    {
-      "id": "52",
-      "type": "constant",
-      "position": {
-        "x": 2280,
-        "y": 715.25
-      },
-      "dragHandle": ".dragHandle",
-      "data": {
-        "type": "options",
-        "value": "block",
-        "options": [
-          "randomkfold",
-          "jackknife",
-          "block",
-          "checkerboard1",
-          "checkerboard2"
-        ]
-      }
-    },
-    {
-      "id": "53",
-      "type": "constant",
-      "position": {
-        "x": 2325,
-        "y": 753.25
-      },
-      "dragHandle": ".dragHandle",
-      "data": {
-        "type": "options",
-        "value": "lat_lon",
-        "options": ["lat_lon", "lon_lat", "lon_lon", "lat_lat"]
-      }
-    },
-    {
-      "id": "54",
-      "type": "constant",
-      "position": {
-        "x": 2225,
-        "y": 791.25
-      },
-      "dragHandle": ".dragHandle",
-      "data": {
-        "type": "int",
-        "value": 5
-      }
-    },
-    {
-      "id": "55",
-      "type": "constant",
-      "position": {
-        "x": 2344,
-        "y": 829.25
-      },
-      "dragHandle": ".dragHandle",
-      "data": {
-        "type": "options",
-        "value": "p10",
-        "options": ["p10", "AIC", "AUC"]
-      }
-    },
-    {
-      "id": "56",
-      "type": "output",
-      "position": {
-<<<<<<< HEAD
-        "x": 2877,
-        "y": 759.75
-=======
-        "x": 3105,
-        "y": 712.25
->>>>>>> 4cb88949
-      },
-      "data": {
-        "label": "Output"
-      }
-    },
-    {
-      "id": "57",
-      "type": "userInput",
-      "position": {
-        "x": 103.5,
-        "y": 326
-      },
-      "dragHandle": ".dragHandle",
-      "data": {
-        "type": "text",
-        "value": "EPSG:6623"
-      }
-    },
-    {
-      "id": "58",
-      "type": "userInput",
-      "position": {
-        "x": 88.16945828487007,
-        "y": 190.45763542878245
-      },
-      "dragHandle": ".dragHandle",
-      "data": {
-        "type": "float[]",
-        "value": [-2316297, -1971146, 1015207, 1511916]
-      }
-    },
-    {
-      "id": "59",
-      "type": "constant",
-      "position": {
-        "x": 46,
-        "y": 111
-      },
-      "dragHandle": ".dragHandle",
-      "data": {
-        "type": "text",
-        "value": "chelsa-clim"
-      }
-    },
-    {
-      "id": "63",
-      "type": "constant",
-      "position": {
-        "x": 0,
-        "y": 1306.75
-      },
-      "dragHandle": ".dragHandle",
-      "data": {
-        "type": "application/dbf",
-        "value": ""
-      }
-    },
-    {
-      "id": "64",
-      "type": "constant",
-      "position": {
-        "x": 482.5,
-        "y": 407.5
-      },
-      "dragHandle": ".dragHandle",
-      "data": {
-        "type": "float",
-        "value": 0.8
-      }
-    },
-    {
-      "id": "65",
-      "type": "constant",
-      "position": {
-        "x": 1336,
-        "y": 433
-      },
-      "dragHandle": ".dragHandle",
-      "data": {
-        "type": "options",
-        "value": "weighted_raster",
-        "options": [
-          "random",
-          "inclusion_buffer",
-          "weighted_raster",
-          "unweighted_raster"
-        ]
-      }
-    },
-    {
-      "id": "67",
-      "type": "io",
-      "position": {
-        "x": 905,
-        "y": 967.75
-      },
-      "data": {
-        "descriptionFile": "data>heatmapFromSTAC.yml"
-      }
-<<<<<<< HEAD
-=======
-    },
-    {
-      "id": "68",
-      "type": "io",
-      "position": {
-        "x": 3018,
-        "y": 761.25
-      },
-      "data": {
-        "descriptionFile": "SDM>rangePredictions.yml"
-      }
-    },
-    {
-      "id": "69",
-      "type": "output",
-      "position": {
-        "x": 3392,
-        "y": 767.25
-      },
-      "data": {
-        "label": "Output"
-      }
-    },
-    {
-      "id": "70",
-      "type": "io",
-      "position": {
-        "x": 431.83167648560004,
-        "y": 1013.2218615829222
-      },
-      "data": {
-        "descriptionFile": "SDM>loadPredictors.yml"
-      }
-    },
-    {
-      "id": "76",
-      "type": "constant",
-      "position": {
-        "x": 100.2070003855194,
-        "y": 1066.7512889961808
-      },
-      "dragHandle": ".dragHandle",
-      "data": {
-        "type": "text[]",
-        "value": []
-      }
->>>>>>> 4cb88949
-    }
-  ],
-  "edges": [
-    {
-      "source": "15",
-      "sourceHandle": "presence",
-      "target": "34",
-      "targetHandle": "presence",
-      "id": "reactflow__edge-15presence-34presence"
-    },
-    {
-      "source": "34",
-      "sourceHandle": "clean_presence",
-      "target": "37",
-      "targetHandle": "presence",
-      "id": "reactflow__edge-34clean_presence-37presence"
-    },
-    {
-      "source": "34",
-      "sourceHandle": "clean_presence",
-      "target": "40",
-      "targetHandle": "presence",
-      "id": "reactflow__edge-34clean_presence-40presence"
-    },
-    {
-      "source": "34",
-      "sourceHandle": "clean_presence",
-      "target": "44",
-      "targetHandle": "presence",
-      "id": "reactflow__edge-34clean_presence-44presence"
-    },
-    {
-      "source": "44",
-      "sourceHandle": "presence_background",
-      "target": "49",
-      "targetHandle": "presence_background",
-      "id": "reactflow__edge-44presence_background-49presence_background"
-    },
-    {
-      "source": "49",
-      "sourceHandle": "sdm_pred",
-      "target": "56",
-      "targetHandle": null,
-      "id": "reactflow__edge-49sdm_pred-56"
-    },
-    {
-      "source": "58",
-      "sourceHandle": null,
-      "target": "23",
-      "targetHandle": "bbox",
-      "id": "reactflow__edge-58-23bbox"
-    },
-    {
-<<<<<<< HEAD
-=======
-      "source": "49",
-      "sourceHandle": "sdm_runs",
-      "target": "68",
-      "targetHandle": "predictions",
-      "id": "reactflow__edge-49sdm_runs-68predictions"
-    },
-    {
-      "source": "68",
-      "sourceHandle": "range_predictions",
-      "target": "69",
-      "targetHandle": null,
-      "id": "reactflow__edge-68range_predictions-69"
-    },
-    {
-      "source": "58",
-      "sourceHandle": null,
-      "target": "70",
-      "targetHandle": "bbox",
-      "id": "reactflow__edge-58-70bbox"
-    },
-    {
->>>>>>> 4cb88949
-      "source": "17",
-      "sourceHandle": null,
-      "target": "15",
-      "targetHandle": "country",
-      "id": "reactflow__edge-17-15country"
-    },
-    {
-      "source": "24",
-      "sourceHandle": null,
-      "target": "23",
-      "targetHandle": "source",
-      "id": "reactflow__edge-24-23source"
-    },
-    {
-      "source": "23",
-      "sourceHandle": "predictors",
-      "target": "34",
-      "targetHandle": "predictors",
-      "id": "reactflow__edge-23predictors-34predictors"
-    },
-    {
-      "source": "37",
-      "sourceHandle": "study_extent",
-      "target": "40",
-      "targetHandle": "extent",
-      "id": "reactflow__edge-37study_extent-40extent"
-    },
-    {
-      "source": "40",
-      "sourceHandle": "background",
-      "target": "44",
-      "targetHandle": "background",
-      "id": "reactflow__edge-40background-44background"
-    },
-    {
-      "source": "23",
-      "sourceHandle": "predictors",
-      "target": "49",
-      "targetHandle": "predictors",
-      "id": "reactflow__edge-23predictors-49predictors"
-    },
-    {
-      "source": "57",
-      "sourceHandle": null,
-      "target": "37",
-      "targetHandle": "proj",
-      "id": "reactflow__edge-57-37proj"
-    },
-    {
-      "source": "23",
-      "sourceHandle": "predictors",
-      "target": "67",
-      "targetHandle": "predictors",
-      "id": "reactflow__edge-23predictors-67predictors"
-    },
-    {
-      "source": "24",
-      "sourceHandle": null,
-      "target": "70",
-      "targetHandle": "source",
-      "id": "reactflow__edge-24-70source"
-    },
-    {
-      "source": "70",
-      "sourceHandle": "predictors",
-      "target": "34",
-      "targetHandle": "predictors",
-      "id": "reactflow__edge-70predictors-34predictors"
-    },
-    {
-      "source": "70",
-      "sourceHandle": "predictors",
-      "target": "67",
-      "targetHandle": "predictors",
-      "id": "reactflow__edge-70predictors-67predictors"
-    },
-    {
-      "source": "70",
-      "sourceHandle": "predictors",
-      "target": "49",
-      "targetHandle": "predictors",
-      "id": "reactflow__edge-70predictors-49predictors"
-    },
-    {
-      "source": "35",
-      "sourceHandle": null,
-      "target": "34",
-      "targetHandle": "tests",
-      "id": "reactflow__edge-35-34tests"
-    },
-    {
-      "source": "38",
-      "sourceHandle": null,
-      "target": "37",
-      "targetHandle": "method",
-      "id": "reactflow__edge-38-37method"
-    },
-    {
-      "source": "23",
-      "sourceHandle": "predictors",
-      "target": "44",
-      "targetHandle": "predictors",
-      "id": "reactflow__edge-23predictors-44predictors"
-    },
-    {
-      "source": "50",
-      "sourceHandle": null,
-      "target": "49",
-      "targetHandle": "fc",
-      "id": "reactflow__edge-50-49fc"
-    },
-    {
-      "source": "59",
-      "sourceHandle": null,
-      "target": "23",
-      "targetHandle": "collection",
-      "id": "reactflow__edge-59-23collection"
-    },
-    {
-      "source": "65",
-      "sourceHandle": null,
-      "target": "40",
-      "targetHandle": "method_background",
-      "id": "reactflow__edge-65-40method_background"
-    },
-    {
-      "source": "70",
-      "sourceHandle": "predictors",
-      "target": "44",
-      "targetHandle": "predictors",
-      "id": "reactflow__edge-70predictors-44predictors"
-    },
-    {
-      "source": "25",
-      "sourceHandle": null,
-      "target": "23",
-      "targetHandle": "layers",
-      "id": "reactflow__edge-25-23layers"
-    },
-    {
-      "source": "39",
-      "sourceHandle": null,
-      "target": "37",
-      "targetHandle": "width_buffer",
-      "id": "reactflow__edge-39-37width_buffer"
-    },
-    {
-      "source": "42",
-      "sourceHandle": null,
-      "target": "40",
-      "targetHandle": "n_background",
-      "id": "reactflow__edge-42-40n_background"
-    },
-    {
-      "source": "45",
-      "sourceHandle": null,
-      "target": "44",
-      "targetHandle": "partition_type",
-      "id": "reactflow__edge-45-44partition_type"
-    },
-    {
-      "source": "51",
-      "sourceHandle": null,
-      "target": "49",
-      "targetHandle": "rm",
-      "id": "reactflow__edge-51-49rm"
-    },
-    {
-      "source": "64",
-      "sourceHandle": null,
-      "target": "34",
-      "targetHandle": "env_threshold",
-      "id": "reactflow__edge-64-34env_threshold"
-    },
-    {
-      "source": "23",
-      "sourceHandle": "predictors",
-      "target": "40",
-      "targetHandle": "predictors",
-      "id": "reactflow__edge-23predictors-40predictors"
-    },
-    {
-      "source": "46",
-      "sourceHandle": null,
-      "target": "44",
-      "targetHandle": "runs_n",
-      "id": "reactflow__edge-46-44runs_n"
-    },
-    {
-      "source": "52",
-      "sourceHandle": null,
-      "target": "49",
-      "targetHandle": "partition_type",
-      "id": "reactflow__edge-52-49partition_type"
-    },
-    {
-      "source": "58",
-      "sourceHandle": null,
-      "target": "15",
-      "targetHandle": "bbox",
-      "id": "reactflow__edge-58-15bbox"
-    },
-    {
-      "source": "70",
-      "sourceHandle": "predictors",
-      "target": "40",
-      "targetHandle": "predictors",
-      "id": "reactflow__edge-70predictors-40predictors"
-    },
-    {
-      "source": "47",
-      "sourceHandle": null,
-      "target": "44",
-      "targetHandle": "boot_proportion",
-      "id": "reactflow__edge-47-44boot_proportion"
-    },
-    {
-      "source": "53",
-      "sourceHandle": null,
-      "target": "49",
-      "targetHandle": "orientation_block",
-      "id": "reactflow__edge-53-49orientation_block"
-    },
-    {
-      "source": "57",
-      "sourceHandle": null,
-      "target": "15",
-      "targetHandle": "proj",
-      "id": "reactflow__edge-57-15proj"
-    },
-    {
-      "source": "67",
-      "sourceHandle": "raster",
-      "target": "40",
-      "targetHandle": "raster",
-      "id": "reactflow__edge-67raster-40raster"
-    },
-    {
-      "source": "26",
-      "sourceHandle": null,
-      "target": "23",
-      "targetHandle": "remove_collinearity",
-      "id": "reactflow__edge-26-23remove_collinearity"
-    },
-    {
-      "source": "21",
-      "sourceHandle": null,
-      "target": "15",
-      "targetHandle": "occurrence_status",
-      "id": "reactflow__edge-21-15occurrence_status"
-    },
-    {
-      "source": "48",
-      "sourceHandle": null,
-      "target": "44",
-      "targetHandle": "cv_partitions",
-      "id": "reactflow__edge-48-44cv_partitions"
-    },
-    {
-      "source": "54",
-      "sourceHandle": null,
-      "target": "49",
-      "targetHandle": "n_folds",
-      "id": "reactflow__edge-54-49n_folds"
-    },
-    {
-      "source": "27",
-      "sourceHandle": null,
-      "target": "23",
-      "targetHandle": "method",
-      "id": "reactflow__edge-27-23method"
-    },
-    {
-      "source": "27",
-      "sourceHandle": null,
-      "target": "70",
-      "targetHandle": "method",
-      "id": "reactflow__edge-27-70method"
-    },
-    {
-      "source": "22",
-      "sourceHandle": null,
-      "target": "15",
-      "targetHandle": "limit",
-      "id": "reactflow__edge-22-15limit"
-    },
-    {
-      "source": "55",
-      "sourceHandle": null,
-      "target": "49",
-      "targetHandle": "method_select_params",
-      "id": "reactflow__edge-55-49method_select_params"
-    },
-    {
-      "source": "57",
-      "sourceHandle": null,
-      "target": "23",
-      "targetHandle": "proj",
-      "id": "reactflow__edge-57-23proj"
-    },
-    {
-      "source": "57",
-      "sourceHandle": null,
-      "target": "70",
-      "targetHandle": "proj",
-      "id": "reactflow__edge-57-70proj"
-    },
-    {
-      "source": "29",
-      "sourceHandle": null,
-      "target": "23",
-      "targetHandle": "spatial_res",
-      "id": "reactflow__edge-29-23spatial_res"
-    },
-    {
-      "source": "29",
-      "sourceHandle": null,
-      "target": "70",
-      "targetHandle": "spatial_res",
-      "id": "reactflow__edge-29-70spatial_res"
-    },
-    {
-      "source": "30",
-      "sourceHandle": null,
-      "target": "23",
-      "targetHandle": "method_cor_vif",
-      "id": "reactflow__edge-30-23method_cor_vif"
-    },
-    {
-      "source": "30",
-      "sourceHandle": null,
-      "target": "70",
-      "targetHandle": "method_cor_vif",
-      "id": "reactflow__edge-30-70method_cor_vif"
-    },
-    {
-      "source": "31",
-      "sourceHandle": null,
-      "target": "23",
-      "targetHandle": "nb_sample",
-      "id": "reactflow__edge-31-23nb_sample"
-    },
-    {
-      "source": "31",
-      "sourceHandle": null,
-      "target": "70",
-      "targetHandle": "nb_sample",
-      "id": "reactflow__edge-31-70nb_sample"
-    },
-    {
-      "source": "32",
-      "sourceHandle": null,
-      "target": "23",
-      "targetHandle": "cutoff_cor",
-      "id": "reactflow__edge-32-23cutoff_cor"
-    },
-    {
-      "source": "32",
-      "sourceHandle": null,
-      "target": "70",
-      "targetHandle": "cutoff_cor",
-      "id": "reactflow__edge-32-70cutoff_cor"
-    },
-    {
-      "source": "33",
-      "sourceHandle": null,
-      "target": "23",
-      "targetHandle": "cutoff_vif",
-      "id": "reactflow__edge-33-23cutoff_vif"
-    },
-    {
-      "source": "33",
-      "sourceHandle": null,
-      "target": "70",
-      "targetHandle": "cutoff_vif",
-      "id": "reactflow__edge-33-70cutoff_vif"
-    },
-    {
-      "source": "63",
-      "sourceHandle": null,
-      "target": "23",
-      "targetHandle": "mask",
-      "id": "reactflow__edge-63-23mask"
-    },
-    {
-      "source": "63",
-      "sourceHandle": null,
-      "target": "70",
-      "targetHandle": "mask",
-      "id": "reactflow__edge-63-70mask"
-    },
-    {
-      "source": "76",
-      "sourceHandle": null,
-      "target": "70",
-      "targetHandle": "variables",
-      "id": "reactflow__edge-76-70variables"
-    }
-  ],
-  "viewport": {
-    "x": 169.08522850860118,
-    "y": 41.13768813478339,
-    "zoom": 0.8032939967570334
-  },
-  "inputs": {
-    "data>getObservations.yml@15.species": {
-      "description": "Scientific name of the species",
-      "label": "species names",
-      "type": "text",
-      "example": "Glyptemys insculpta"
-    },
-    "data>getObservations.yml@15.year_start": {
-      "description": "Integer, 4 digit year, start date to retrieve occurrences",
-      "label": "start year",
-      "type": "int",
-      "example": 1990
-    },
-    "data>getObservations.yml@15.year_end": {
-      "description": "Integer, 4 digit year, end date to retrieve occurrences",
-      "label": "end year",
-      "type": "int",
-      "example": 2020
-    },
-    "pipeline@22": {
-      "label": "limit",
-      "description": "Integer, maximum number of observations to retrieve from GBIF database (upper limit 100000)",
-      "type": "int",
-      "example": "10000"
-    },
-    "SDM>loadPredictors.yml@23.variables": {
-      "description": "Vector of string, names of variables to select. If empty, all the variables from the collection will be used",
-      "label": "variables",
-      "type": "text[]",
-      "example": []
-    },
-    "SDM>loadPredictors.yml@23.ids": {
-      "description": "Vector of string, ids of the items to select. If empty, all the items from the collection will be used",
-      "label": "item_ids",
-      "type": "text[]",
-      "example": []
-    },
-    "pipeline@57": {
-      "label": "projection system",
-      "description": "String, projection system",
-      "type": "text",
-      "example": "EPSG:6623"
-    },
-    "pipeline@58": {
-      "label": "bbox",
-      "description": "Vector of float, bbox coordinates of the extent in the order xmin, ymin, xmax, ymax",
-      "type": "float[]",
-      "example": [-2316297, -1971146, 1015207, 1511916]
-    },
-    "data>heatmapFromSTAC.yml@67.taxa": {
-      "description": "taxonomic group to retrieve GBIF heatmap",
-      "label": "taxa",
-      "type": "options",
-      "options": [
-        "reptiles",
-        "plants",
-        "mammals",
-        "birds",
-        "arthropods",
-        "amphibians",
-        "all"
-      ],
-      "example": "reptiles"
-    },
-    "SDM>loadPredictors.yml@70.collection": {
-      "description": "String, name of the collection containing the predictors in the STAC catalogue",
-      "label": "collection",
-      "type": "text",
-      "example": "chelsa-clim"
-    },
-    "SDM>loadPredictors.yml@70.layers": {
-      "description": "Vector of string, names of layers to select. If empty, all the layers from the collection will be used",
-      "label": "layers",
-      "type": "text[]",
-      "example": []
-    },
-    "SDM>loadPredictors.yml@70.ids": {
-      "description": "Vector of string, ids of the items to select. If empty, all the items from the collection will be used",
-      "label": "item_ids",
-      "type": "text[]",
-      "example": []
-    },
-    "SDM>loadPredictors.yml@70.remove_collinearity": {
-      "description": "Boolean, remove or not collinear variables from the set of predictors",
-      "label": "remove collinearity",
-      "type": "boolean",
-      "example": true
-    }
-  },
-  "outputs": {
-    "SDM>runMaxent.yml@49.sdm_pred": {
-      "description": "model predictions while trained on the whole dataset",
-      "label": "predictions",
-      "type": "image/tiff;application=geotiff",
-<<<<<<< HEAD
-      "range": [
-        0,
-        1
-      ]
-=======
-      "range": [0, 1]
-    },
-    "SDM>rangePredictions.yml@68.range_predictions": {
-      "description": "range (max - min) of a set of predictions",
-      "label": "range predictions",
-      "type": "image/tiff;application=geotiff"
->>>>>>> 4cb88949
-    }
-  }
-}
+{
+  "nodes": [
+    {
+      "id": "15",
+      "type": "io",
+      "position": {
+        "x": 421.5,
+        "y": 20.5
+      },
+      "data": {
+        "descriptionFile": "data>getObservations.yml"
+      }
+    },
+    {
+      "id": "17",
+      "type": "constant",
+      "position": {
+        "x": 40.5,
+        "y": 0
+      },
+      "dragHandle": ".dragHandle",
+      "data": {
+        "type": "text",
+        "value": "\"\""
+      }
+    },
+    {
+      "id": "21",
+      "type": "constant",
+      "position": {
+        "x": 105.5,
+        "y": 38
+      },
+      "dragHandle": ".dragHandle",
+      "data": {
+        "type": "options",
+        "value": "present",
+        "options": ["present", "absent", "present absent"]
+      }
+    },
+    {
+      "id": "22",
+      "type": "userInput",
+      "position": {
+        "x": 176.5,
+        "y": 76
+      },
+      "dragHandle": ".dragHandle",
+      "data": {
+        "type": "int",
+        "value": "10000"
+      }
+    },
+    {
+      "id": "23",
+      "type": "io",
+      "position": {
+        "x": 449.03304998578744,
+        "y": 706.0962206912897
+      },
+      "data": {
+        "descriptionFile": "SDM>loadPredictors.yml"
+      }
+    },
+    {
+      "id": "24",
+      "type": "constant",
+      "position": {
+        "x": 86,
+        "y": 597.5
+      },
+      "dragHandle": ".dragHandle",
+      "data": {
+        "type": "options",
+        "value": "from_cube",
+        "options": ["from_tif", "from_cube"]
+      }
+    },
+    {
+      "id": "25",
+      "type": "constant",
+      "position": {
+        "x": 35,
+        "y": 149
+      },
+      "dragHandle": ".dragHandle",
+      "data": {
+        "type": "text[]",
+        "value": ["bio1", "bio2", "bio4", "bio12"]
+      }
+    },
+    {
+      "id": "26",
+      "type": "constant",
+      "position": {
+        "x": 207,
+        "y": 267
+      },
+      "dragHandle": ".dragHandle",
+      "data": {
+        "type": "boolean",
+        "value": false
+      }
+    },
+    {
+      "id": "27",
+      "type": "constant",
+      "position": {
+        "x": 89,
+        "y": 941.25
+      },
+      "dragHandle": ".dragHandle",
+      "data": {
+        "type": "options",
+        "value": "vif.cor",
+        "options": ["vif.cor", "vif.step", "pearson", "spearman", "kendall"]
+      }
+    },
+    {
+      "id": "29",
+      "type": "constant",
+      "position": {
+        "x": 46,
+        "y": 981.25
+      },
+      "dragHandle": ".dragHandle",
+      "data": {
+        "type": "int",
+        "value": 1000
+      }
+    },
+    {
+      "id": "30",
+      "type": "constant",
+      "position": {
+        "x": 89,
+        "y": 1021.25
+      },
+      "dragHandle": ".dragHandle",
+      "data": {
+        "type": "options",
+        "value": "pearson",
+        "options": ["pearson", "spearman", "kendall"]
+      }
+    },
+    {
+      "id": "31",
+      "type": "constant",
+      "position": {
+        "x": 46,
+        "y": 1112.25
+      },
+      "dragHandle": ".dragHandle",
+      "data": {
+        "type": "int",
+        "value": "4000"
+      }
+    },
+    {
+      "id": "32",
+      "type": "constant",
+      "position": {
+        "x": 38,
+        "y": 1188.75
+      },
+      "dragHandle": ".dragHandle",
+      "data": {
+        "type": "float",
+        "value": 0.75
+      }
+    },
+    {
+      "id": "33",
+      "type": "constant",
+      "position": {
+        "x": 46,
+        "y": 1266.75
+      },
+      "dragHandle": ".dragHandle",
+      "data": {
+        "type": "int",
+        "value": "10"
+      }
+    },
+    {
+      "id": "34",
+      "type": "io",
+      "position": {
+        "x": 883,
+        "y": 437
+      },
+      "data": {
+        "descriptionFile": "filtering>cleanCoordinates.yml"
+      }
+    },
+    {
+      "id": "35",
+      "type": "constant",
+      "position": {
+        "x": 476.5,
+        "y": 368
+      },
+      "dragHandle": ".dragHandle",
+      "data": {
+        "type": "text[]",
+        "value": [
+          "equal",
+          "zeros",
+          "duplicates",
+          "same_pixel",
+          "capitals",
+          "centroids",
+          "seas",
+          "urban",
+          "gbif",
+          "institutions"
+        ]
+      }
+    },
+    {
+      "id": "37",
+      "type": "io",
+      "position": {
+        "x": 1271,
+        "y": 307
+      },
+      "data": {
+        "descriptionFile": "SDM>studyExtent.yml"
+      }
+    },
+    {
+      "id": "38",
+      "type": "constant",
+      "position": {
+        "x": 1023.5,
+        "y": 317.5
+      },
+      "dragHandle": ".dragHandle",
+      "data": {
+        "type": "options",
+        "value": "mcp",
+        "options": ["box", "mcp", "buffer"]
+      }
+    },
+    {
+      "id": "39",
+      "type": "constant",
+      "position": {
+        "x": 916.5,
+        "y": 355.5
+      },
+      "dragHandle": ".dragHandle",
+      "data": {
+        "type": "int",
+        "value": "200000"
+      }
+    },
+    {
+      "id": "40",
+      "type": "io",
+      "position": {
+        "x": 1660,
+        "y": 670.5
+      },
+      "data": {
+        "descriptionFile": "SDM>selectBackground.yml"
+      }
+    },
+    {
+      "id": "42",
+      "type": "constant",
+      "position": {
+        "x": 1305,
+        "y": 395
+      },
+      "dragHandle": ".dragHandle",
+      "data": {
+        "type": "int",
+        "value": "30000"
+      }
+    },
+    {
+      "id": "44",
+      "type": "io",
+      "position": {
+        "x": 2120,
+        "y": 509.25
+      },
+      "data": {
+        "descriptionFile": "SDM>setupDataSdm.yml"
+      }
+    },
+    {
+      "id": "45",
+      "type": "constant",
+      "position": {
+        "x": 1791.5,
+        "y": 518.5
+      },
+      "dragHandle": ".dragHandle",
+      "data": {
+        "type": "options",
+        "value": "none",
+        "options": ["bootstrap", "crossvalidation", "none"]
+      }
+    },
+    {
+      "id": "46",
+      "type": "constant",
+      "position": {
+        "x": 1737.5,
+        "y": 556.5
+      },
+      "dragHandle": ".dragHandle",
+      "data": {
+        "type": "int",
+        "value": 2
+      }
+    },
+    {
+      "id": "47",
+      "type": "constant",
+      "position": {
+        "x": 1721.5,
+        "y": 594.5
+      },
+      "dragHandle": ".dragHandle",
+      "data": {
+        "type": "float",
+        "value": 0.7
+      }
+    },
+    {
+      "id": "48",
+      "type": "constant",
+      "position": {
+        "x": 1737.5,
+        "y": 632.5
+      },
+      "dragHandle": ".dragHandle",
+      "data": {
+        "type": "int",
+        "value": 5
+      }
+    },
+    {
+      "id": "49",
+      "type": "io",
+      "position": {
+        "x": 2624,
+        "y": 692.25
+      },
+      "data": {
+        "descriptionFile": "SDM>runMaxent.yml"
+      }
+    },
+    {
+      "id": "50",
+      "type": "constant",
+      "position": {
+        "x": 2203,
+        "y": 639.25
+      },
+      "dragHandle": ".dragHandle",
+      "data": {
+        "type": "text[]",
+        "value": ["L", "LQ", "LQHP"]
+      }
+    },
+    {
+      "id": "51",
+      "type": "constant",
+      "position": {
+        "x": 2198,
+        "y": 677.25
+      },
+      "dragHandle": ".dragHandle",
+      "data": {
+        "type": "float[]",
+        "value": ["1"]
+      }
+    },
+    {
+      "id": "52",
+      "type": "constant",
+      "position": {
+        "x": 2280,
+        "y": 715.25
+      },
+      "dragHandle": ".dragHandle",
+      "data": {
+        "type": "options",
+        "value": "block",
+        "options": [
+          "randomkfold",
+          "jackknife",
+          "block",
+          "checkerboard1",
+          "checkerboard2"
+        ]
+      }
+    },
+    {
+      "id": "53",
+      "type": "constant",
+      "position": {
+        "x": 2325,
+        "y": 753.25
+      },
+      "dragHandle": ".dragHandle",
+      "data": {
+        "type": "options",
+        "value": "lat_lon",
+        "options": ["lat_lon", "lon_lat", "lon_lon", "lat_lat"]
+      }
+    },
+    {
+      "id": "54",
+      "type": "constant",
+      "position": {
+        "x": 2225,
+        "y": 791.25
+      },
+      "dragHandle": ".dragHandle",
+      "data": {
+        "type": "int",
+        "value": 5
+      }
+    },
+    {
+      "id": "55",
+      "type": "constant",
+      "position": {
+        "x": 2344,
+        "y": 829.25
+      },
+      "dragHandle": ".dragHandle",
+      "data": {
+        "type": "options",
+        "value": "p10",
+        "options": ["p10", "AIC", "AUC"]
+      }
+    },
+    {
+      "id": "56",
+      "type": "output",
+      "position": {
+        "x": 3105,
+        "y": 712.25
+      },
+      "data": {
+        "label": "Output"
+      }
+    },
+    {
+      "id": "57",
+      "type": "userInput",
+      "position": {
+        "x": 103.5,
+        "y": 326
+      },
+      "dragHandle": ".dragHandle",
+      "data": {
+        "type": "text",
+        "value": "EPSG:6623"
+      }
+    },
+    {
+      "id": "58",
+      "type": "userInput",
+      "position": {
+        "x": 88.16945828487007,
+        "y": 190.45763542878245
+      },
+      "dragHandle": ".dragHandle",
+      "data": {
+        "type": "float[]",
+        "value": [-2316297, -1971146, 1015207, 1511916]
+      }
+    },
+    {
+      "id": "59",
+      "type": "constant",
+      "position": {
+        "x": 46,
+        "y": 111
+      },
+      "dragHandle": ".dragHandle",
+      "data": {
+        "type": "text",
+        "value": "chelsa-clim"
+      }
+    },
+    {
+      "id": "63",
+      "type": "constant",
+      "position": {
+        "x": 0,
+        "y": 1306.75
+      },
+      "dragHandle": ".dragHandle",
+      "data": {
+        "type": "application/dbf",
+        "value": ""
+      }
+    },
+    {
+      "id": "64",
+      "type": "constant",
+      "position": {
+        "x": 482.5,
+        "y": 407.5
+      },
+      "dragHandle": ".dragHandle",
+      "data": {
+        "type": "float",
+        "value": 0.8
+      }
+    },
+    {
+      "id": "65",
+      "type": "constant",
+      "position": {
+        "x": 1336,
+        "y": 433
+      },
+      "dragHandle": ".dragHandle",
+      "data": {
+        "type": "options",
+        "value": "weighted_raster",
+        "options": [
+          "random",
+          "inclusion_buffer",
+          "weighted_raster",
+          "unweighted_raster"
+        ]
+      }
+    },
+    {
+      "id": "67",
+      "type": "io",
+      "position": {
+        "x": 905,
+        "y": 967.75
+      },
+      "data": {
+        "descriptionFile": "data>heatmapFromSTAC.yml"
+      }
+    }
+  ],
+  "edges": [
+    {
+      "source": "15",
+      "sourceHandle": "presence",
+      "target": "34",
+      "targetHandle": "presence",
+      "id": "reactflow__edge-15presence-34presence"
+    },
+    {
+      "source": "34",
+      "sourceHandle": "clean_presence",
+      "target": "37",
+      "targetHandle": "presence",
+      "id": "reactflow__edge-34clean_presence-37presence"
+    },
+    {
+      "source": "34",
+      "sourceHandle": "clean_presence",
+      "target": "40",
+      "targetHandle": "presence",
+      "id": "reactflow__edge-34clean_presence-40presence"
+    },
+    {
+      "source": "34",
+      "sourceHandle": "clean_presence",
+      "target": "44",
+      "targetHandle": "presence",
+      "id": "reactflow__edge-34clean_presence-44presence"
+    },
+    {
+      "source": "44",
+      "sourceHandle": "presence_background",
+      "target": "49",
+      "targetHandle": "presence_background",
+      "id": "reactflow__edge-44presence_background-49presence_background"
+    },
+    {
+      "source": "49",
+      "sourceHandle": "sdm_pred",
+      "target": "56",
+      "targetHandle": null,
+      "id": "reactflow__edge-49sdm_pred-56"
+    },
+    {
+      "source": "58",
+      "sourceHandle": null,
+      "target": "23",
+      "targetHandle": "bbox",
+      "id": "reactflow__edge-58-23bbox"
+    },
+    {
+      "source": "17",
+      "sourceHandle": null,
+      "target": "15",
+      "targetHandle": "country",
+      "id": "reactflow__edge-17-15country"
+    },
+    {
+      "source": "24",
+      "sourceHandle": null,
+      "target": "23",
+      "targetHandle": "source",
+      "id": "reactflow__edge-24-23source"
+    },
+    {
+      "source": "23",
+      "sourceHandle": "predictors",
+      "target": "34",
+      "targetHandle": "predictors",
+      "id": "reactflow__edge-23predictors-34predictors"
+    },
+    {
+      "source": "37",
+      "sourceHandle": "study_extent",
+      "target": "40",
+      "targetHandle": "extent",
+      "id": "reactflow__edge-37study_extent-40extent"
+    },
+    {
+      "source": "40",
+      "sourceHandle": "background",
+      "target": "44",
+      "targetHandle": "background",
+      "id": "reactflow__edge-40background-44background"
+    },
+    {
+      "source": "23",
+      "sourceHandle": "predictors",
+      "target": "49",
+      "targetHandle": "predictors",
+      "id": "reactflow__edge-23predictors-49predictors"
+    },
+    {
+      "source": "57",
+      "sourceHandle": null,
+      "target": "37",
+      "targetHandle": "proj",
+      "id": "reactflow__edge-57-37proj"
+    },
+    {
+      "source": "23",
+      "sourceHandle": "predictors",
+      "target": "67",
+      "targetHandle": "predictors",
+      "id": "reactflow__edge-23predictors-67predictors"
+    },
+    {
+      "source": "24",
+      "sourceHandle": null,
+      "target": "70",
+      "targetHandle": "source",
+      "id": "reactflow__edge-24-70source"
+    },
+    {
+      "source": "70",
+      "sourceHandle": "predictors",
+      "target": "34",
+      "targetHandle": "predictors",
+      "id": "reactflow__edge-70predictors-34predictors"
+    },
+    {
+      "source": "70",
+      "sourceHandle": "predictors",
+      "target": "67",
+      "targetHandle": "predictors",
+      "id": "reactflow__edge-70predictors-67predictors"
+    },
+    {
+      "source": "70",
+      "sourceHandle": "predictors",
+      "target": "49",
+      "targetHandle": "predictors",
+      "id": "reactflow__edge-70predictors-49predictors"
+    },
+    {
+      "source": "35",
+      "sourceHandle": null,
+      "target": "34",
+      "targetHandle": "tests",
+      "id": "reactflow__edge-35-34tests"
+    },
+    {
+      "source": "38",
+      "sourceHandle": null,
+      "target": "37",
+      "targetHandle": "method",
+      "id": "reactflow__edge-38-37method"
+    },
+    {
+      "source": "23",
+      "sourceHandle": "predictors",
+      "target": "44",
+      "targetHandle": "predictors",
+      "id": "reactflow__edge-23predictors-44predictors"
+    },
+    {
+      "source": "50",
+      "sourceHandle": null,
+      "target": "49",
+      "targetHandle": "fc",
+      "id": "reactflow__edge-50-49fc"
+    },
+    {
+      "source": "59",
+      "sourceHandle": null,
+      "target": "23",
+      "targetHandle": "collection",
+      "id": "reactflow__edge-59-23collection"
+    },
+    {
+      "source": "65",
+      "sourceHandle": null,
+      "target": "40",
+      "targetHandle": "method_background",
+      "id": "reactflow__edge-65-40method_background"
+    },
+    {
+      "source": "70",
+      "sourceHandle": "predictors",
+      "target": "44",
+      "targetHandle": "predictors",
+      "id": "reactflow__edge-70predictors-44predictors"
+    },
+    {
+      "source": "25",
+      "sourceHandle": null,
+      "target": "23",
+      "targetHandle": "layers",
+      "id": "reactflow__edge-25-23layers"
+    },
+    {
+      "source": "39",
+      "sourceHandle": null,
+      "target": "37",
+      "targetHandle": "width_buffer",
+      "id": "reactflow__edge-39-37width_buffer"
+    },
+    {
+      "source": "42",
+      "sourceHandle": null,
+      "target": "40",
+      "targetHandle": "n_background",
+      "id": "reactflow__edge-42-40n_background"
+    },
+    {
+      "source": "45",
+      "sourceHandle": null,
+      "target": "44",
+      "targetHandle": "partition_type",
+      "id": "reactflow__edge-45-44partition_type"
+    },
+    {
+      "source": "51",
+      "sourceHandle": null,
+      "target": "49",
+      "targetHandle": "rm",
+      "id": "reactflow__edge-51-49rm"
+    },
+    {
+      "source": "64",
+      "sourceHandle": null,
+      "target": "34",
+      "targetHandle": "env_threshold",
+      "id": "reactflow__edge-64-34env_threshold"
+    },
+    {
+      "source": "23",
+      "sourceHandle": "predictors",
+      "target": "40",
+      "targetHandle": "predictors",
+      "id": "reactflow__edge-23predictors-40predictors"
+    },
+    {
+      "source": "46",
+      "sourceHandle": null,
+      "target": "44",
+      "targetHandle": "runs_n",
+      "id": "reactflow__edge-46-44runs_n"
+    },
+    {
+      "source": "52",
+      "sourceHandle": null,
+      "target": "49",
+      "targetHandle": "partition_type",
+      "id": "reactflow__edge-52-49partition_type"
+    },
+    {
+      "source": "58",
+      "sourceHandle": null,
+      "target": "15",
+      "targetHandle": "bbox",
+      "id": "reactflow__edge-58-15bbox"
+    },
+    {
+      "source": "70",
+      "sourceHandle": "predictors",
+      "target": "40",
+      "targetHandle": "predictors",
+      "id": "reactflow__edge-70predictors-40predictors"
+    },
+    {
+      "source": "47",
+      "sourceHandle": null,
+      "target": "44",
+      "targetHandle": "boot_proportion",
+      "id": "reactflow__edge-47-44boot_proportion"
+    },
+    {
+      "source": "53",
+      "sourceHandle": null,
+      "target": "49",
+      "targetHandle": "orientation_block",
+      "id": "reactflow__edge-53-49orientation_block"
+    },
+    {
+      "source": "57",
+      "sourceHandle": null,
+      "target": "15",
+      "targetHandle": "proj",
+      "id": "reactflow__edge-57-15proj"
+    },
+    {
+      "source": "67",
+      "sourceHandle": "raster",
+      "target": "40",
+      "targetHandle": "raster",
+      "id": "reactflow__edge-67raster-40raster"
+    },
+    {
+      "source": "26",
+      "sourceHandle": null,
+      "target": "23",
+      "targetHandle": "remove_collinearity",
+      "id": "reactflow__edge-26-23remove_collinearity"
+    },
+    {
+      "source": "21",
+      "sourceHandle": null,
+      "target": "15",
+      "targetHandle": "occurrence_status",
+      "id": "reactflow__edge-21-15occurrence_status"
+    },
+    {
+      "source": "48",
+      "sourceHandle": null,
+      "target": "44",
+      "targetHandle": "cv_partitions",
+      "id": "reactflow__edge-48-44cv_partitions"
+    },
+    {
+      "source": "54",
+      "sourceHandle": null,
+      "target": "49",
+      "targetHandle": "n_folds",
+      "id": "reactflow__edge-54-49n_folds"
+    },
+    {
+      "source": "27",
+      "sourceHandle": null,
+      "target": "23",
+      "targetHandle": "method",
+      "id": "reactflow__edge-27-23method"
+    },
+    {
+      "source": "27",
+      "sourceHandle": null,
+      "target": "70",
+      "targetHandle": "method",
+      "id": "reactflow__edge-27-70method"
+    },
+    {
+      "source": "22",
+      "sourceHandle": null,
+      "target": "15",
+      "targetHandle": "limit",
+      "id": "reactflow__edge-22-15limit"
+    },
+    {
+      "source": "55",
+      "sourceHandle": null,
+      "target": "49",
+      "targetHandle": "method_select_params",
+      "id": "reactflow__edge-55-49method_select_params"
+    },
+    {
+      "source": "57",
+      "sourceHandle": null,
+      "target": "23",
+      "targetHandle": "proj",
+      "id": "reactflow__edge-57-23proj"
+    },
+    {
+      "source": "57",
+      "sourceHandle": null,
+      "target": "70",
+      "targetHandle": "proj",
+      "id": "reactflow__edge-57-70proj"
+    },
+    {
+      "source": "29",
+      "sourceHandle": null,
+      "target": "23",
+      "targetHandle": "spatial_res",
+      "id": "reactflow__edge-29-23spatial_res"
+    },
+    {
+      "source": "29",
+      "sourceHandle": null,
+      "target": "70",
+      "targetHandle": "spatial_res",
+      "id": "reactflow__edge-29-70spatial_res"
+    },
+    {
+      "source": "30",
+      "sourceHandle": null,
+      "target": "23",
+      "targetHandle": "method_cor_vif",
+      "id": "reactflow__edge-30-23method_cor_vif"
+    },
+    {
+      "source": "30",
+      "sourceHandle": null,
+      "target": "70",
+      "targetHandle": "method_cor_vif",
+      "id": "reactflow__edge-30-70method_cor_vif"
+    },
+    {
+      "source": "31",
+      "sourceHandle": null,
+      "target": "23",
+      "targetHandle": "nb_sample",
+      "id": "reactflow__edge-31-23nb_sample"
+    },
+    {
+      "source": "31",
+      "sourceHandle": null,
+      "target": "70",
+      "targetHandle": "nb_sample",
+      "id": "reactflow__edge-31-70nb_sample"
+    },
+    {
+      "source": "32",
+      "sourceHandle": null,
+      "target": "23",
+      "targetHandle": "cutoff_cor",
+      "id": "reactflow__edge-32-23cutoff_cor"
+    },
+    {
+      "source": "32",
+      "sourceHandle": null,
+      "target": "70",
+      "targetHandle": "cutoff_cor",
+      "id": "reactflow__edge-32-70cutoff_cor"
+    },
+    {
+      "source": "33",
+      "sourceHandle": null,
+      "target": "23",
+      "targetHandle": "cutoff_vif",
+      "id": "reactflow__edge-33-23cutoff_vif"
+    },
+    {
+      "source": "33",
+      "sourceHandle": null,
+      "target": "70",
+      "targetHandle": "cutoff_vif",
+      "id": "reactflow__edge-33-70cutoff_vif"
+    },
+    {
+      "source": "63",
+      "sourceHandle": null,
+      "target": "23",
+      "targetHandle": "mask",
+      "id": "reactflow__edge-63-23mask"
+    },
+    {
+      "source": "63",
+      "sourceHandle": null,
+      "target": "70",
+      "targetHandle": "mask",
+      "id": "reactflow__edge-63-70mask"
+    },
+    {
+      "source": "76",
+      "sourceHandle": null,
+      "target": "70",
+      "targetHandle": "variables",
+      "id": "reactflow__edge-76-70variables"
+    }
+  ],
+  "viewport": {
+    "x": 169.08522850860118,
+    "y": 41.13768813478339,
+    "zoom": 0.8032939967570334
+  },
+  "inputs": {
+    "data>getObservations.yml@15.species": {
+      "description": "Scientific name of the species",
+      "label": "species names",
+      "type": "text",
+      "example": "Glyptemys insculpta"
+    },
+    "data>getObservations.yml@15.year_start": {
+      "description": "Integer, 4 digit year, start date to retrieve occurrences",
+      "label": "start year",
+      "type": "int",
+      "example": 1990
+    },
+    "data>getObservations.yml@15.year_end": {
+      "description": "Integer, 4 digit year, end date to retrieve occurrences",
+      "label": "end year",
+      "type": "int",
+      "example": 2020
+    },
+    "pipeline@22": {
+      "label": "limit",
+      "description": "Integer, maximum number of observations to retrieve from GBIF database (upper limit 100000)",
+      "type": "int",
+      "example": "10000"
+    },
+    "SDM>loadPredictors.yml@23.variables": {
+      "description": "Vector of string, names of variables to select. If empty, all the variables from the collection will be used",
+      "label": "variables",
+      "type": "text[]",
+      "example": []
+    },
+    "SDM>loadPredictors.yml@23.ids": {
+      "description": "Vector of string, ids of the items to select. If empty, all the items from the collection will be used",
+      "label": "item_ids",
+      "type": "text[]",
+      "example": []
+    },
+    "pipeline@57": {
+      "label": "projection system",
+      "description": "String, projection system",
+      "type": "text",
+      "example": "EPSG:6623"
+    },
+    "pipeline@58": {
+      "label": "bbox",
+      "description": "Vector of float, bbox coordinates of the extent in the order xmin, ymin, xmax, ymax",
+      "type": "float[]",
+      "example": [-2316297, -1971146, 1015207, 1511916]
+    },
+    "data>heatmapFromSTAC.yml@67.taxa": {
+      "description": "taxonomic group to retrieve GBIF heatmap",
+      "label": "taxa",
+      "type": "options",
+      "options": [
+        "reptiles",
+        "plants",
+        "mammals",
+        "birds",
+        "arthropods",
+        "amphibians",
+        "all"
+      ],
+      "example": "reptiles"
+    },
+    "SDM>loadPredictors.yml@70.collection": {
+      "description": "String, name of the collection containing the predictors in the STAC catalogue",
+      "label": "collection",
+      "type": "text",
+      "example": "chelsa-clim"
+    },
+    "SDM>loadPredictors.yml@70.layers": {
+      "description": "Vector of string, names of layers to select. If empty, all the layers from the collection will be used",
+      "label": "layers",
+      "type": "text[]",
+      "example": []
+    },
+    "SDM>loadPredictors.yml@70.ids": {
+      "description": "Vector of string, ids of the items to select. If empty, all the items from the collection will be used",
+      "label": "item_ids",
+      "type": "text[]",
+      "example": []
+    },
+    "SDM>loadPredictors.yml@70.remove_collinearity": {
+      "description": "Boolean, remove or not collinear variables from the set of predictors",
+      "label": "remove collinearity",
+      "type": "boolean",
+      "example": true
+    }
+  },
+  "outputs": {
+    "SDM>runMaxent.yml@49.sdm_pred": {
+      "description": "model predictions while trained on the whole dataset",
+      "label": "predictions",
+      "type": "image/tiff;application=geotiff",
+      "range": [0, 1]
+    },
+    "SDM>rangePredictions.yml@68.range_predictions": {
+      "description": "range (max - min) of a set of predictions",
+      "label": "range predictions",
+      "type": "image/tiff;application=geotiff"
+    }
+  }
+}