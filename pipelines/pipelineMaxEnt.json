{
  "nodes": [
    {
      "id": "15",
      "type": "io",
      "position": {
        "x": 382,
        "y": 69.75
      },
      "data": {
        "descriptionFile": "data>getObservations.yml"
      }
    },
    {
      "id": "16",
      "type": "constant",
      "position": {
        "x": 48.5,
        "y": 0
      },
      "dragHandle": ".dragHandle",
      "data": {
        "type": "text",
        "value": "Glyptemys insculpta"
      }
    },
    {
      "id": "17",
      "type": "constant",
      "position": {
        "x": 48.5,
        "y": 37
      },
      "dragHandle": ".dragHandle",
      "data": {
        "type": "text",
        "value": "\"\""
      }
    },
    {
      "id": "18",
      "type": "constant",
      "position": {
        "x": 59.5,
        "y": 74
      },
      "dragHandle": ".dragHandle",
      "data": {
        "type": "int",
        "value": 1990
      }
    },
    {
      "id": "19",
      "type": "constant",
      "position": {
        "x": 59.5,
        "y": 111
      },
      "dragHandle": ".dragHandle",
      "data": {
        "type": "int",
        "value": 2020
      }
    },
    {
      "id": "21",
      "type": "constant",
      "position": {
        "x": 97.5,
        "y": 148
      },
      "dragHandle": ".dragHandle",
      "data": {
        "type": "options",
        "value": "present",
        "options": [
          "present",
          "absent",
          "present absent"
        ]
      }
    },
    {
      "id": "22",
      "type": "constant",
      "position": {
        "x": 59.5,
        "y": 224.25
      },
      "dragHandle": ".dragHandle",
      "data": {
        "type": "int",
        "value": "10000"
      }
    },
    {
      "id": "23",
      "type": "io",
      "position": {
        "x": 374,
        "y": 587.25
      },
      "data": {
        "descriptionFile": "SDM>loadPredictors.yml"
      }
    },
    {
      "id": "24",
      "type": "constant",
      "position": {
        "x": 156,
        "y": 350.25
      },
      "dragHandle": ".dragHandle",
      "data": {
        "type": "options",
        "value": "from_cube",
        "options": [
          "from_tif",
          "from_cube"
        ]
      }
    },
    {
      "id": "25",
      "type": "constant",
      "position": {
        "x": 70,
        "y": 423.25
      },
      "dragHandle": ".dragHandle",
      "data": {
        "type": "text[]",
        "value": [
          "bio1",
          "bio2",
          "bio4",
          "bio12"
        ]
      }
    },
    {
      "id": "26",
      "type": "constant",
      "position": {
        "x": 217,
        "y": 497.25
      },
      "dragHandle": ".dragHandle",
      "data": {
        "type": "boolean",
        "value": false
      }
    },
    {
      "id": "27",
      "type": "constant",
      "position": {
        "x": 159,
        "y": 665.25
      },
      "dragHandle": ".dragHandle",
      "data": {
        "type": "options",
        "value": "vif.cor",
        "options": [
          "vif.cor",
          "vif.step",
          "pearson",
          "spearman",
          "kendall"
        ]
      }
    },
    {
      "id": "29",
      "type": "constant",
      "position": {
        "x": 92,
        "y": 701.25
      },
      "dragHandle": ".dragHandle",
      "data": {
        "type": "int",
        "value": 1000
      }
    },
    {
      "id": "30",
      "type": "constant",
      "position": {
        "x": 159,
        "y": 738.25
      },
      "dragHandle": ".dragHandle",
      "data": {
        "type": "options",
        "value": "pearson",
        "options": [
          "pearson",
          "spearman",
          "kendall"
        ]
      }
    },
    {
      "id": "31",
      "type": "constant",
      "position": {
        "x": 92,
        "y": 774.25
      },
      "dragHandle": ".dragHandle",
      "data": {
        "type": "int",
        "value": "4000"
      }
    },
    {
      "id": "32",
      "type": "constant",
      "position": {
        "x": 76,
        "y": 811.25
      },
      "dragHandle": ".dragHandle",
      "data": {
        "type": "float",
        "value": 0.75
      }
    },
    {
      "id": "33",
      "type": "constant",
      "position": {
        "x": 92,
        "y": 848.25
      },
      "dragHandle": ".dragHandle",
      "data": {
        "type": "int",
        "value": "10"
      }
    },
    {
      "id": "34",
      "type": "io",
      "position": {
        "x": 835,
        "y": 447.5
      },
      "data": {
        "descriptionFile": "filtering>cleanCoordinates.yml"
      }
    },
    {
      "id": "35",
      "type": "constant",
      "position": {
        "x": 452.5,
        "y": 460
      },
      "dragHandle": ".dragHandle",
      "data": {
        "type": "text[]",
        "value": [
          "equal",
          "zeros",
          "duplicates",
          "same_pixel",
          "capitals",
          "centroids",
          "seas",
          "urban",
          "gbif",
          "institutions"
        ]
      }
    },
    {
      "id": "37",
      "type": "io",
      "position": {
        "x": 1215,
        "y": 293.5
      },
      "data": {
        "descriptionFile": "SDM>studyExtent.yml"
      }
    },
    {
      "id": "38",
      "type": "constant",
      "position": {
        "x": 988.5,
        "y": 306.75
      },
      "dragHandle": ".dragHandle",
      "data": {
        "type": "options",
        "value": "mcp",
        "options": [
          "box",
          "mcp",
          "buffer"
        ]
      }
    },
    {
      "id": "39",
      "type": "constant",
      "position": {
        "x": 895.5,
        "y": 342.75
      },
      "dragHandle": ".dragHandle",
      "data": {
        "type": "int",
        "value": "200000"
      }
    },
    {
      "id": "40",
      "type": "io",
      "position": {
        "x": 1595,
        "y": 347.5
      },
      "data": {
        "descriptionFile": "SDM>selectBackground.yml"
      }
    },
    {
      "id": "41",
      "type": "constant",
      "position": {
        "x": 1297,
        "y": 390
      },
      "dragHandle": ".dragHandle",
      "data": {
        "type": "options",
        "value": "random",
        "options": [
          "random",
          "inclusion_buffer"
        ]
      }
    },
    {
      "id": "42",
      "type": "constant",
      "position": {
        "x": 1264,
        "y": 426
      },
      "dragHandle": ".dragHandle",
      "data": {
        "type": "int",
        "value": "30000"
      }
    },
    {
      "id": "44",
      "type": "io",
      "position": {
        "x": 2047,
        "y": 460.75
      },
      "data": {
        "descriptionFile": "SDM>setupDataSdm.yml"
      }
    },
    {
      "id": "45",
      "type": "constant",
      "position": {
        "x": 1726,
        "y": 465.5
      },
      "dragHandle": ".dragHandle",
      "data": {
        "type": "options",
        "value": "none",
        "options": [
          "bootstrap",
          "crossvalidation",
          "none"
        ]
      }
    },
    {
      "id": "46",
      "type": "constant",
      "position": {
        "x": 1688,
        "y": 501.5
      },
      "dragHandle": ".dragHandle",
      "data": {
        "type": "int",
        "value": 2
      }
    },
    {
      "id": "47",
      "type": "constant",
      "position": {
        "x": 1672,
        "y": 538.5
      },
      "dragHandle": ".dragHandle",
      "data": {
        "type": "float",
        "value": 0.7
      }
    },
    {
      "id": "48",
      "type": "constant",
      "position": {
        "x": 1688,
        "y": 575.5
      },
      "dragHandle": ".dragHandle",
      "data": {
        "type": "int",
        "value": 5
      }
    },
    {
      "id": "49",
      "type": "io",
      "position": {
        "x": 2543,
        "y": 619.75
      },
      "data": {
        "descriptionFile": "SDM>runMaxent.yml"
      }
    },
    {
      "id": "50",
      "type": "constant",
      "position": {
        "x": 2145.5,
        "y": 570.75
      },
      "dragHandle": ".dragHandle",
      "data": {
        "type": "text[]",
        "value": [
          "L",
          "LQ",
          "LQHP"
        ]
      }
    },
    {
      "id": "51",
      "type": "constant",
      "position": {
        "x": 2140.5,
        "y": 607.75
      },
      "dragHandle": ".dragHandle",
      "data": {
        "type": "float[]",
        "value": [
          "1"
        ]
      }
    },
    {
      "id": "52",
      "type": "constant",
      "position": {
        "x": 2205.5,
        "y": 644.75
      },
      "dragHandle": ".dragHandle",
      "data": {
        "type": "options",
        "value": "block",
        "options": [
          "randomkfold",
          "jackknife",
          "block",
          "checkerboard1",
          "checkerboard2"
        ]
      }
    },
    {
      "id": "53",
      "type": "constant",
      "position": {
        "x": 2251.5,
        "y": 680.75
      },
      "dragHandle": ".dragHandle",
      "data": {
        "type": "options",
        "value": "lat_lon",
        "options": [
          "lat_lon",
          "lon_lat",
          "lon_lon",
          "lat_lat"
        ]
      }
    },
    {
      "id": "54",
      "type": "constant",
      "position": {
        "x": 2167.5,
        "y": 716.75
      },
      "dragHandle": ".dragHandle",
      "data": {
        "type": "int",
        "value": 5
      }
    },
    {
      "id": "55",
      "type": "constant",
      "position": {
        "x": 2265.5,
        "y": 753.75
      },
      "dragHandle": ".dragHandle",
      "data": {
        "type": "options",
        "value": "p10",
        "options": [
          "p10",
          "AIC",
          "AUC"
        ]
      }
    },
    {
      "id": "56",
      "type": "output",
      "position": {
        "x": 2929,
        "y": 657.25
      },
      "data": {
        "label": "Output"
      }
    },
    {
      "id": "57",
      "type": "constant",
      "position": {
        "x": 34.5,
        "y": 288.25
      },
      "dragHandle": ".dragHandle",
      "data": {
        "type": "text",
        "value": "EPSG:6623"
      }
    },
    {
      "id": "58",
      "type": "constant",
      "position": {
        "x": 32.5,
        "y": 185.75
      },
      "dragHandle": ".dragHandle",
      "data": {
        "type": "float[]",
        "value": [
          -2316297,
          -1971146,
          1015207,
          1511916
        ]
      }
    },
    {
      "id": "59",
      "type": "constant",
      "position": {
        "x": 69,
        "y": 386.25
      },
      "dragHandle": ".dragHandle",
      "data": {
        "type": "text",
        "value": "chelsa-clim"
      }
    },
    {
      "id": "60",
      "type": "constant",
      "position": {
        "x": 70,
        "y": 460.25
      },
      "dragHandle": ".dragHandle",
      "data": {
        "type": "text[]",
        "value": []
      }
    },
    {
      "id": "63",
      "type": "constant",
      "position": {
        "x": 0,
        "y": 921.5
      },
      "dragHandle": ".dragHandle",
      "data": {
        "type": "application/dbf",
        "value": ""
      }
    },
    {
      "id": "64",
      "type": "constant",
      "position": {
        "x": 483.15035994101936,
        "y": 490.4085337837803
      },
      "dragHandle": ".dragHandle",
      "data": {
        "type": "float",
        "value": 0.8
      }
    },
    {
      "id": "64",
      "type": "constant",
      "position": {
        "x": 613.1807174755917,
        "y": 254.55636680794174
      },
      "dragHandle": ".dragHandle",
      "data": {
        "type": "int",
        "value": 0
      }
    }
  ],
  "edges": [
    {
      "source": "16",
      "sourceHandle": null,
      "target": "15",
      "targetHandle": "species",
      "id": "reactflow__edge-16-15species"
    },
    {
      "source": "15",
      "sourceHandle": "presence",
      "target": "34",
      "targetHandle": "presence",
      "id": "reactflow__edge-15presence-34presence"
    },
    {
      "source": "34",
      "sourceHandle": "clean_presence",
      "target": "37",
      "targetHandle": "presence",
      "id": "reactflow__edge-34clean_presence-37presence"
    },
    {
      "source": "34",
      "sourceHandle": "clean_presence",
      "target": "40",
      "targetHandle": "presence",
      "id": "reactflow__edge-34clean_presence-40presence"
    },
    {
      "source": "34",
      "sourceHandle": "clean_presence",
      "target": "44",
      "targetHandle": "presence",
      "id": "reactflow__edge-34clean_presence-44presence"
    },
    {
      "source": "44",
      "sourceHandle": "presence_background",
      "target": "49",
      "targetHandle": "presence_background",
      "id": "reactflow__edge-44presence_background-49presence_background"
    },
    {
      "source": "49",
      "sourceHandle": "sdm_pred",
      "target": "56",
      "targetHandle": null,
      "id": "reactflow__edge-49sdm_pred-56"
    },
    {
      "source": "58",
      "sourceHandle": null,
      "target": "23",
      "targetHandle": "bbox",
      "id": "reactflow__edge-58-23bbox"
    },
    {
      "source": "17",
      "sourceHandle": null,
      "target": "15",
      "targetHandle": "country",
      "id": "reactflow__edge-17-15country"
    },
    {
      "source": "24",
      "sourceHandle": null,
      "target": "23",
      "targetHandle": "source",
      "id": "reactflow__edge-24-23source"
    },
    {
      "source": "23",
      "sourceHandle": "predictors",
      "target": "34",
      "targetHandle": "predictors",
      "id": "reactflow__edge-23predictors-34predictors"
    },
    {
      "source": "37",
      "sourceHandle": "study_extent",
      "target": "40",
      "targetHandle": "extent",
      "id": "reactflow__edge-37study_extent-40extent"
    },
    {
      "source": "40",
      "sourceHandle": "background",
      "target": "44",
      "targetHandle": "background",
      "id": "reactflow__edge-40background-44background"
    },
    {
      "source": "23",
      "sourceHandle": "predictors",
      "target": "49",
      "targetHandle": "predictors",
      "id": "reactflow__edge-23predictors-49predictors"
    },
    {
      "source": "57",
      "sourceHandle": null,
      "target": "37",
      "targetHandle": "proj",
      "id": "reactflow__edge-57-37proj"
    },
    {
      "source": "18",
      "sourceHandle": null,
      "target": "15",
      "targetHandle": "year_start",
      "id": "reactflow__edge-18-15year_start"
    },
    {
      "source": "35",
      "sourceHandle": null,
      "target": "34",
      "targetHandle": "tests",
      "id": "reactflow__edge-35-34tests"
    },
    {
      "source": "38",
      "sourceHandle": null,
      "target": "37",
      "targetHandle": "method",
      "id": "reactflow__edge-38-37method"
    },
    {
      "source": "41",
      "sourceHandle": null,
      "target": "40",
      "targetHandle": "method_background",
      "id": "reactflow__edge-41-40method_background"
    },
    {
      "source": "23",
      "sourceHandle": "predictors",
      "target": "44",
      "targetHandle": "predictors",
      "id": "reactflow__edge-23predictors-44predictors"
    },
    {
      "source": "50",
      "sourceHandle": null,
      "target": "49",
      "targetHandle": "fc",
      "id": "reactflow__edge-50-49fc"
    },
    {
      "source": "59",
      "sourceHandle": null,
      "target": "23",
      "targetHandle": "collection",
      "id": "reactflow__edge-59-23collection"
    },
    {
      "source": "25",
      "sourceHandle": null,
      "target": "23",
      "targetHandle": "layers",
      "id": "reactflow__edge-25-23layers"
    },
    {
      "source": "19",
      "sourceHandle": null,
      "target": "15",
      "targetHandle": "year_end",
      "id": "reactflow__edge-19-15year_end"
    },
    {
      "source": "39",
      "sourceHandle": null,
      "target": "37",
      "targetHandle": "width_buffer",
      "id": "reactflow__edge-39-37width_buffer"
    },
    {
      "source": "42",
      "sourceHandle": null,
      "target": "40",
      "targetHandle": "n_background",
      "id": "reactflow__edge-42-40n_background"
    },
    {
      "source": "45",
      "sourceHandle": null,
      "target": "44",
      "targetHandle": "partition_type",
      "id": "reactflow__edge-45-44partition_type"
    },
    {
      "source": "51",
      "sourceHandle": null,
      "target": "49",
      "targetHandle": "rm",
      "id": "reactflow__edge-51-49rm"
    },
    {
      "source": "23",
      "sourceHandle": "predictors",
      "target": "40",
      "targetHandle": "predictors",
      "id": "reactflow__edge-23predictors-40predictors"
    },
    {
      "source": "46",
      "sourceHandle": null,
      "target": "44",
      "targetHandle": "runs_n",
      "id": "reactflow__edge-46-44runs_n"
    },
    {
      "source": "52",
      "sourceHandle": null,
      "target": "49",
      "targetHandle": "partition_type",
      "id": "reactflow__edge-52-49partition_type"
    },
    {
      "source": "58",
      "sourceHandle": null,
      "target": "15",
      "targetHandle": "bbox",
      "id": "reactflow__edge-58-15bbox"
    },
    {
      "source": "60",
      "sourceHandle": null,
      "target": "23",
      "targetHandle": "variables",
      "id": "reactflow__edge-60-23variables"
    },
    {
      "source": "26",
      "sourceHandle": null,
      "target": "23",
      "targetHandle": "remove_collinearity",
      "id": "reactflow__edge-26-23remove_collinearity"
    },
    {
      "source": "47",
      "sourceHandle": null,
      "target": "44",
      "targetHandle": "boot_proportion",
      "id": "reactflow__edge-47-44boot_proportion"
    },
    {
      "source": "53",
      "sourceHandle": null,
      "target": "49",
      "targetHandle": "orientation_block",
      "id": "reactflow__edge-53-49orientation_block"
    },
    {
      "source": "57",
      "sourceHandle": null,
      "target": "15",
      "targetHandle": "proj",
      "id": "reactflow__edge-57-15proj"
    },
    {
      "source": "27",
      "sourceHandle": null,
      "target": "23",
      "targetHandle": "method",
      "id": "reactflow__edge-27-23method"
    },
    {
      "source": "21",
      "sourceHandle": null,
      "target": "15",
      "targetHandle": "occurrence_status",
      "id": "reactflow__edge-21-15occurrence_status"
    },
    {
      "source": "48",
      "sourceHandle": null,
      "target": "44",
      "targetHandle": "cv_partitions",
      "id": "reactflow__edge-48-44cv_partitions"
    },
    {
      "source": "54",
      "sourceHandle": null,
      "target": "49",
      "targetHandle": "n_folds",
      "id": "reactflow__edge-54-49n_folds"
    },
    {
      "source": "22",
      "sourceHandle": null,
      "target": "15",
      "targetHandle": "limit",
      "id": "reactflow__edge-22-15limit"
    },
    {
      "source": "55",
      "sourceHandle": null,
      "target": "49",
      "targetHandle": "method_select_params",
      "id": "reactflow__edge-55-49method_select_params"
    },
    {
      "source": "57",
      "sourceHandle": null,
      "target": "23",
      "targetHandle": "proj",
      "id": "reactflow__edge-57-23proj"
    },
    {
      "source": "29",
      "sourceHandle": null,
      "target": "23",
      "targetHandle": "spatial_res",
      "id": "reactflow__edge-29-23spatial_res"
    },
    {
      "source": "30",
      "sourceHandle": null,
      "target": "23",
      "targetHandle": "method_cor_vif",
      "id": "reactflow__edge-30-23method_cor_vif"
    },
    {
      "source": "31",
      "sourceHandle": null,
      "target": "23",
      "targetHandle": "nb_sample",
      "id": "reactflow__edge-31-23nb_sample"
    },
    {
      "source": "32",
      "sourceHandle": null,
      "target": "23",
      "targetHandle": "cutoff_cor",
      "id": "reactflow__edge-32-23cutoff_cor"
    },
    {
      "source": "33",
      "sourceHandle": null,
      "target": "23",
      "targetHandle": "cutoff_vif",
      "id": "reactflow__edge-33-23cutoff_vif"
    },
    {
      "source": "63",
      "sourceHandle": null,
      "target": "23",
      "targetHandle": "mask",
      "id": "reactflow__edge-63-23mask"
    },
    {
      "source": "64",
      "sourceHandle": null,
<<<<<<< HEAD
      "target": "15",
      "targetHandle": "bbox_buffer",
      "id": "reactflow__edge-64-15bbox_buffer"
    }
  ],
  "viewport": {
    "x": -340.6503176680135,
    "y": 83.93476678040679,
    "zoom": 0.8705505632961245
=======
      "target": "34",
      "targetHandle": "env_threshold",
      "id": "reactflow__edge-64-34env_threshold"
    }
  ],
  "viewport": {
    "x": 168.98633866090975,
    "y": -195.75280851751864,
    "zoom": 0.8088813483617395
>>>>>>> e7140790
  },
  "inputs": {}
}<|MERGE_RESOLUTION|>--- conflicted
+++ resolved
@@ -1004,7 +1004,6 @@
     {
       "source": "64",
       "sourceHandle": null,
-<<<<<<< HEAD
       "target": "15",
       "targetHandle": "bbox_buffer",
       "id": "reactflow__edge-64-15bbox_buffer"
@@ -1014,17 +1013,6 @@
     "x": -340.6503176680135,
     "y": 83.93476678040679,
     "zoom": 0.8705505632961245
-=======
-      "target": "34",
-      "targetHandle": "env_threshold",
-      "id": "reactflow__edge-64-34env_threshold"
-    }
-  ],
-  "viewport": {
-    "x": 168.98633866090975,
-    "y": -195.75280851751864,
-    "zoom": 0.8088813483617395
->>>>>>> e7140790
   },
   "inputs": {}
 }